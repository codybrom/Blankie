//
//  PresetPicker.swift
//  Blankie
//
//  Created by Cody Bromley on 1/2/25.
//

import SwiftUI

struct PresetPicker: View {
  @ObservedObject private var presetManager = PresetManager.shared
  @State private var showingPresetPopover = false
  @State private var newPresetName = ""
  @State private var error: Error?
  @State private var selectedPresetForEdit: Preset?

  var body: some View {
    HStack {
      Button {
        showingPresetPopover.toggle()
      } label: {
        HStack(spacing: 4) {
          Text(
            presetManager.hasCustomPresets
              ? (presetManager.currentPreset?.name
                ?? String(localized: "Default", comment: "Default preset name"))
              : String(localized: "Presets", comment: "Presets menu title")
          )
          .fontWeight(.bold)
          Image(systemName: "chevron.down")
            .imageScale(.small)
        }
      }
      .buttonStyle(.plain)
      .disabled(presetManager.isLoading)
      .popover(isPresented: $showingPresetPopover, arrowEdge: .bottom) {
        if presetManager.isLoading {
          PresetLoadingView()
        } else {
          VStack(spacing: 0) {
            PresetList(
              presetManager: presetManager,
              isPresented: $showingPresetPopover,
              selectedPresetForEdit: $selectedPresetForEdit
            )
            .frame(maxWidth: 300)
            Divider()

            Button(action: {
              // Count existing custom presets
              let customPresetCount = presetManager.presets.filter { !$0.isDefault }.count
              // Create name like "Preset 1", "Preset 2", etc.
              let newPresetName = String(
                format: String(localized: "Preset %d", comment: "New preset name format"),
                customPresetCount + 1
              )

              Task {
                presetManager.saveNewPreset(name: newPresetName)
                showingPresetPopover = false
              }
            }) {
              Label(
                String(localized: "New Preset", comment: "New preset button"), systemImage: "plus")
            }
            .buttonStyle(.plain)
            .padding(8)
          }
        }
      }
    }
    .sheet(item: $selectedPresetForEdit) { preset in
      EditPresetSheet(
        preset: preset,
        presetName: $newPresetName,
        isPresented: $selectedPresetForEdit
      )
    }
  }
}

private struct PresetList: View {
  @ObservedObject var presetManager: PresetManager
  @Binding var isPresented: Bool
  @Binding var selectedPresetForEdit: Preset?
  @State private var error: Error?

  var backgroundColorForPlatform: Color {
    #if os(macOS)
      return Color(NSColor.controlBackgroundColor)
    #else
      return Color(UIColor.secondarySystemBackground)
    #endif
  }

  var body: some View {
    VStack(spacing: 0) {
      if presetManager.isLoading {
        PresetLoadingView()
      } else if !presetManager.hasCustomPresets {
        // Show empty state only if there are zero *custom* presets
        PresetEmptyState(showingNewPresetSheet: $isPresented)
      } else {
        // Custom presets
        ForEach(presetManager.presets.filter { !$0.isDefault }) { preset in
          PresetRow(
            preset: preset, isPresented: $isPresented, selectedPresetForEdit: $selectedPresetForEdit
          )
          if preset.id != presetManager.presets.last?.id {
            Divider()
          }
        }
      }
    }
<<<<<<< HEAD
    .background(backgroundColorForPlatform)
    .alert("Error", isPresented: .constant(error != nil)) {
=======
    .background(Color(NSColor.controlBackgroundColor))
    .alert(
      "Error", isPresented: .constant(error != nil)
    ) {
>>>>>>> 6ea11275
      Button("OK") { error = nil }
    } message: {
      if let error = error {
        Text(error.localizedDescription)
      }
    }
  }
}

private struct PresetRow: View {
  let preset: Preset
  @Binding var isPresented: Bool
  @Binding var selectedPresetForEdit: Preset?
  @ObservedObject private var presetManager = PresetManager.shared
  @State private var showingEditSheet = false
  @State private var error: Error?

  var body: some View {
    HStack(spacing: 8) {
      Button(action: {
        do {
          try presetManager.applyPreset(preset)
          isPresented = false
        } catch {
          self.error = error
        }
      }) {
        HStack {
          Text(preset.name)
            .foregroundStyle(.primary)

          Spacer()

          if presetManager.currentPreset?.id == preset.id {
            Image(systemName: "checkmark")
              .foregroundStyle(.blue)
          }
        }
      }
      .buttonStyle(.plain)
      .frame(maxWidth: .infinity)

      // Only show edit and delete buttons for non-default presets
      if !preset.isDefault {
        Button(action: {
          selectedPresetForEdit = preset
        }) {
          Image(systemName: "pencil")
            .foregroundStyle(.secondary)
        }
        .buttonStyle(.plain)
<<<<<<< HEAD
        #if os(macOS)
          .help("Rename Preset")
        #endif
=======
        .help("Rename Preset")

>>>>>>> 6ea11275
        Button(action: {
          presetManager.deletePreset(preset)
        }) {
          Image(systemName: "trash")
            .foregroundStyle(.secondary)
        }
        .buttonStyle(.plain)
        #if os(macOS)
          .help("Delete Preset")
        #endif
      }
    }
    .padding(.horizontal, 12)
    .padding(.vertical, 6)
    .alert(
      "Error", isPresented: .constant(error != nil)
    ) {
      Button("OK") { error = nil }
    } message: {
      if let error = error {
        Text(error.localizedDescription)
      }
    }
  }
}<|MERGE_RESOLUTION|>--- conflicted
+++ resolved
@@ -112,15 +112,8 @@
         }
       }
     }
-<<<<<<< HEAD
     .background(backgroundColorForPlatform)
     .alert("Error", isPresented: .constant(error != nil)) {
-=======
-    .background(Color(NSColor.controlBackgroundColor))
-    .alert(
-      "Error", isPresented: .constant(error != nil)
-    ) {
->>>>>>> 6ea11275
       Button("OK") { error = nil }
     } message: {
       if let error = error {
@@ -172,14 +165,9 @@
             .foregroundStyle(.secondary)
         }
         .buttonStyle(.plain)
-<<<<<<< HEAD
         #if os(macOS)
           .help("Rename Preset")
         #endif
-=======
-        .help("Rename Preset")
-
->>>>>>> 6ea11275
         Button(action: {
           presetManager.deletePreset(preset)
         }) {
