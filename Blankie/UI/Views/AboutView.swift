--- conflicted
+++ resolved
@@ -187,13 +187,9 @@
       }
       .padding(20)
     }
-<<<<<<< HEAD
-=======
-    .frame(width: 480, height: 650)
     .onAppear {
       loadCredits()
     }
->>>>>>> 6ea11275
   }
 
   private var developerSection: some View {
@@ -351,21 +347,6 @@
     }
   }
 
-<<<<<<< HEAD
-=======
-  private var soundCreditsSection: some View {
-    VStack(alignment: .leading, spacing: 8) {
-      Text("Sound Credits", comment: "Sound credits section title")
-        .font(.system(size: 13, weight: .bold))
-
-      VStack(alignment: .leading, spacing: 4) {
-        ForEach(creditsManager.credits, id: \.name) { credit in
-          CreditRow(credit: credit)
-        }
-      }
-    }
-  }
-
   private var softwareLicenseSection: some View {
     VStack(alignment: .leading, spacing: 8) {
       Text(
@@ -374,7 +355,7 @@
       )
       .font(.system(size: 12))
       Text(
-        "Permission is hereby granted, free of charge, to any person obtaining a copy of this software and associated documentation files (the “Software”), to deal in the Software without restriction, including without limitation the rights to use, copy, modify, merge, publish, distribute, sublicense, and/or sell copies of the Software, and to permit persons to whom the Software is furnished to do so, subject to the following conditions:",
+        "Permission is hereby granted, free of charge, to any person obtaining a copy of this software and associated documentation files (the \"Software\"), to deal in the Software without restriction, including without limitation the rights to use, copy, modify, merge, publish, distribute, sublicense, and/or sell copies of the Software, and to permit persons to whom the Software is furnished to do so, subject to the following conditions:",
         comment: "MIT License Section 1"
       )
       .font(.system(size: 12))
@@ -384,7 +365,7 @@
       )
       .font(.system(size: 12))
       Text(
-        "THE SOFTWARE IS PROVIDED “AS IS”, WITHOUT WARRANTY OF ANY KIND, EXPRESS OR IMPLIED, INCLUDING BUT NOT LIMITED TO THE WARRANTIES OF MERCHANTABILITY, FITNESS FOR A PARTICULAR PURPOSE AND NONINFRINGEMENT. IN NO EVENT SHALL THE AUTHORS OR COPYRIGHT HOLDERS BE LIABLE FOR ANY CLAIM, DAMAGES OR OTHER LIABILITY, WHETHER IN AN ACTION OF CONTRACT, TORT OR OTHERWISE, ARISING FROM, OUT OF OR IN CONNECTION WITH THE SOFTWARE OR THE USE OR OTHER DEALINGS IN THE SOFTWARE.",
+        "THE SOFTWARE IS PROVIDED \"AS IS\", WITHOUT WARRANTY OF ANY KIND, EXPRESS OR IMPLIED, INCLUDING BUT NOT LIMITED TO THE WARRANTIES OF MERCHANTABILITY, FITNESS FOR A PARTICULAR PURPOSE AND NONINFRINGEMENT. IN NO EVENT SHALL THE AUTHORS OR COPYRIGHT HOLDERS BE LIABLE FOR ANY CLAIM, DAMAGES OR OTHER LIABILITY, WHETHER IN AN ACTION OF CONTRACT, TORT OR OTHERWISE, ARISING FROM, OUT OF OR IN CONNECTION WITH THE SOFTWARE OR THE USE OR OTHER DEALINGS IN THE SOFTWARE.",
         comment: "MIT License Section 3"
       )
       .font(.system(size: 12))
@@ -395,13 +376,9 @@
       .foregroundColor(.accentColor)
       .font(.system(size: 12))
       .handCursor()
-      .onHover { hovering in
-        hovering ? NSCursor.pointingHand.push() : NSCursor.pop()
-      }
-    }
-  }
-
->>>>>>> 6ea11275
+    }
+  }
+
   struct ExpandableSection<Content: View>: View {
     let title: String
     let comment: String
@@ -548,29 +525,6 @@
   }
 }
 
-<<<<<<< HEAD
-private var softwareLicenseSection: some View {
-  VStack(alignment: .leading, spacing: 8) {
-    Text(
-      "This application comes with absolutely no warranty. This program is free software: you can redistribute it and/or modify it under the terms of the MIT License."
-    )
-    .font(.system(size: 12))
-    Text(
-      "Permission is hereby granted, free of charge, to any person obtaining a copy of this software and associated documentation files (the \"Software\"), to deal in the Software without restriction, including without limitation the rights to use, copy, modify, merge, publish, distribute, sublicense, and/or sell copies of the Software, and to permit persons to whom the Software is furnished to do so, subject to the following conditions: The above copyright notice and this permission notice shall be included in all copies or substantial portions of the Software."
-    )
-    .font(.system(size: 12))
-    Text(
-      "THE SOFTWARE IS PROVIDED \"AS IS\", WITHOUT WARRANTY OF ANY KIND, EXPRESS OR IMPLIED, INCLUDING BUT NOT LIMITED TO THE WARRANTIES OF MERCHANTABILITY, FITNESS FOR A PARTICULAR PURPOSE AND NONINFRINGEMENT. IN NO EVENT SHALL THE AUTHORS OR COPYRIGHT HOLDERS BE LIABLE FOR ANY CLAIM, DAMAGES OR OTHER LIABILITY, WHETHER IN AN ACTION OF CONTRACT, TORT OR OTHERWISE, ARISING FROM, OUT OF OR IN CONNECTION WITH THE SOFTWARE OR THE USE OR OTHER DEALINGS IN THE SOFTWARE."
-    )
-    .font(.system(size: 12))
-    Link(
-      "See the MIT License for details.",
-      destination: URL(string: "https://opensource.org/licenses/MIT")!
-    )
-    .pointingHandCursor()
-    .foregroundColor(.accentColor)
-    .font(.system(size: 12))
-=======
 struct HandCursorOnHover: ViewModifier {
   func body(content: Content) -> some View {
     #if os(macOS)
@@ -580,7 +534,6 @@
     #else
       content
     #endif
->>>>>>> 6ea11275
   }
 }
 
