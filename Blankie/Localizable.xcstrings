--- conflicted
+++ resolved
@@ -3591,8 +3591,6 @@
           "stringUnit" : {
             "state" : "translated",
             "value" : "Naranja"
-<<<<<<< HEAD
-=======
           }
         },
         "fr" : {
@@ -3611,49 +3609,6 @@
           "stringUnit" : {
             "state" : "translated",
             "value" : "オレンジ"
-          }
-        },
-        "pt-PT" : {
-          "stringUnit" : {
-            "state" : "translated",
-            "value" : "Laranja"
-          }
-        },
-        "tr" : {
-          "stringUnit" : {
-            "state" : "translated",
-            "value" : "Turuncu"
-          }
-        },
-        "zh-Hans" : {
-          "stringUnit" : {
-            "state" : "translated",
-            "value" : "橙色"
-          }
-        }
-      }
-    },
-    "Permission is hereby granted, free of charge, to any person obtaining a copy of this software and associated documentation files (the “Software”), to deal in the Software without restriction, including without limitation the rights to use, copy, modify, merge, publish, distribute, sublicense, and/or sell copies of the Software, and to permit persons to whom the Software is furnished to do so, subject to the following conditions:" : {
-      "comment" : "MIT License Section 1",
-      "extractionState" : "manual",
-      "localizations" : {
-        "de" : {
-          "stringUnit" : {
-            "state" : "needs_review",
-            "value" : "Permission is hereby granted, free of charge, to any person obtaining a copy of this software and associated documentation files (the “Software”), to deal in the Software without restriction, including without limitation the rights to use, copy, modify, merge, publish, distribute, sublicense, and/or sell copies of the Software, and to permit persons to whom the Software is furnished to do so, subject to the following conditions:"
->>>>>>> e9d92358
-          }
-        },
-        "fr" : {
-          "stringUnit" : {
-            "state" : "translated",
-            "value" : "Orange"
-          }
-        },
-        "it" : {
-          "stringUnit" : {
-            "state" : "translated",
-            "value" : "Arancione"
           }
         },
         "pt-PT" : {
