--- conflicted
+++ resolved
@@ -10,7 +10,37 @@
 
   final class MacAppDelegate: NSObject, NSApplicationDelegate {
 
-<<<<<<< HEAD
+    func applicationDidFinishLaunching(_ notification: Notification) {
+      // Listen for language change notifications
+      NotificationCenter.default.addObserver(
+        self,
+        selector: #selector(languageDidChange),
+        name: Notification.Name("LanguageDidChange"),
+        object: nil
+      )
+
+      // Listen for locale changes
+      NotificationCenter.default.addObserver(
+        self,
+        selector: #selector(localeDidChange),
+        name: NSLocale.currentLocaleDidChangeNotification,
+        object: nil
+      )
+
+      // If there's a saved language preference, apply it at launch
+      if let languageCode = UserDefaults.standard.string(forKey: "languagePreference"),
+        languageCode != "system" {
+        print("🌐 AppDelegate: Applying saved language \(languageCode) at launch")
+        UserDefaults.standard.set([languageCode], forKey: "AppleLanguages")
+      }
+
+      // Clear restart flag if we're coming back from a restart
+      if UserDefaults.standard.bool(forKey: "AppIsRestarting") {
+        print("🔄 App detected post-restart state for language change")
+        UserDefaults.standard.removeObject(forKey: "AppIsRestarting")
+      }
+    }
+
     func applicationShouldTerminateAfterLastWindowClosed(_ sender: NSApplication) -> Bool {
       return false  // Prevent app from quitting when last window closes
     }
@@ -20,6 +50,40 @@
       AudioManager.shared.saveState()
       Task { @MainActor in
         PresetManager.shared.savePresets()
+      }
+    }
+
+    // Handle language change
+    @objc private func languageDidChange(_ notification: Notification) {
+      print("🌐 AppDelegate: Received language change notification")
+      // The language has already been changed in UserDefaults by the Language.applyLanguage method
+
+      // Try to refresh any localized strings throughout the app
+      refreshAppLocalization()
+    }
+
+    // Handle locale change
+    @objc private func localeDidChange(_ notification: Notification) {
+      print("🌐 AppDelegate: Locale changed, refreshing localized content")
+      refreshAppLocalization()
+    }
+
+    private func refreshAppLocalization() {
+      // Try to refresh UI elements with new language
+      DispatchQueue.main.async {
+        // Force redraw of all windows
+        for window in NSApplication.shared.windows {
+          window.update()
+          window.display()
+
+          // Try to refresh view controllers
+          if let contentView = window.contentView {
+            contentView.needsDisplay = true
+            contentView.needsLayout = true
+            contentView.layout()
+            contentView.display()
+          }
+        }
       }
     }
   }
@@ -52,75 +116,4 @@
       }
     }
   }
-#endif
-=======
-  func applicationDidFinishLaunching(_ notification: Notification) {
-    // Listen for language change notifications
-    NotificationCenter.default.addObserver(
-      self,
-      selector: #selector(languageDidChange),
-      name: Notification.Name("LanguageDidChange"),
-      object: nil
-    )
-
-    // Listen for locale changes
-    NotificationCenter.default.addObserver(
-      self,
-      selector: #selector(localeDidChange),
-      name: NSLocale.currentLocaleDidChangeNotification,
-      object: nil
-    )
-
-    // If there's a saved language preference, apply it at launch
-    if let languageCode = UserDefaults.standard.string(forKey: "languagePreference"),
-      languageCode != "system" {
-      print("🌐 AppDelegate: Applying saved language \(languageCode) at launch")
-      UserDefaults.standard.set([languageCode], forKey: "AppleLanguages")
-    }
-
-    // Clear restart flag if we're coming back from a restart
-    if UserDefaults.standard.bool(forKey: "AppIsRestarting") {
-      print("🔄 App detected post-restart state for language change")
-      UserDefaults.standard.removeObject(forKey: "AppIsRestarting")
-    }
-  }
-
-  func applicationShouldTerminateAfterLastWindowClosed(_ sender: NSApplication) -> Bool {
-    return false  // Prevent app from quitting when last window closes
-  }
-
-  // Handle language change
-  @objc private func languageDidChange(_ notification: Notification) {
-    print("🌐 AppDelegate: Received language change notification")
-    // The language has already been changed in UserDefaults by the Language.applyLanguage method
-
-    // Try to refresh any localized strings throughout the app
-    refreshAppLocalization()
-  }
-
-  // Handle locale change
-  @objc private func localeDidChange(_ notification: Notification) {
-    print("🌐 AppDelegate: Locale changed, refreshing localized content")
-    refreshAppLocalization()
-  }
-
-  private func refreshAppLocalization() {
-    // Try to refresh UI elements with new language
-    DispatchQueue.main.async {
-      // Force redraw of all windows
-      for window in NSApplication.shared.windows {
-        window.update()
-        window.display()
-
-        // Try to refresh view controllers
-        if let contentView = window.contentView {
-          contentView.needsDisplay = true
-          contentView.needsLayout = true
-          contentView.layout()
-          contentView.display()
-        }
-      }
-    }
-  }
-}
->>>>>>> 6ea11275
+#endif