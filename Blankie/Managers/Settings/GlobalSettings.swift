--- conflicted
+++ resolved
@@ -13,14 +13,11 @@
   static let volume = "globalVolume"
   static let appearance = "appearanceMode"
   static let accentColor = "customAccentColor"
-<<<<<<< HEAD
   static let alwaysStartPaused = "alwaysStartPaused"
   static let hideInactiveSounds = "hideInactiveSounds"
   static let enableHaptics = "enableHaptics"
   static let enableSpatialAudio = "enableSpatialAudio"
-=======
   static let language = "languagePreference"
->>>>>>> 6ea11275
 }
 
 class GlobalSettings: ObservableObject {
@@ -31,16 +28,13 @@
   @Published private(set) var appearance: AppearanceMode
   @Published private(set) var customAccentColor: Color?
   @Published private(set) var alwaysStartPaused: Bool
-<<<<<<< HEAD
   @Published private(set) var hideInactiveSounds: Bool
+  @Published private(set) var language: Language
+  @Published private(set) var availableLanguages: [Language] = []
 
   // Platform-specific settings
   @Published private(set) var enableHaptics: Bool = true
   @Published private(set) var enableSpatialAudio: Bool = false
-=======
-  @Published private(set) var language: Language
-  @Published private(set) var availableLanguages: [Language] = []
->>>>>>> 6ea11275
 
   private var observers = Set<AnyCancellable>()
   private var volumeDebounceTimer: Timer?
@@ -68,15 +62,12 @@
     // Hide inactive sounds preference
     hideInactiveSounds = UserDefaults.standard.bool(forKey: UserDefaultsKeys.hideInactiveSounds)
 
-<<<<<<< HEAD
     // Load platform-specific preferences
     enableHaptics =
       UserDefaults.standard.object(forKey: UserDefaultsKeys.enableHaptics) as? Bool ?? true
     enableSpatialAudio =
       UserDefaults.standard.object(forKey: UserDefaultsKeys.enableSpatialAudio) as? Bool ?? false
 
-    // After initialization, setup observers
-=======
     // First initialize language with default value
     language = Language.system
 
@@ -91,8 +82,7 @@
       language = savedLanguage
     }
 
-    // After initialization, setup observers and update appearance
->>>>>>> 6ea11275
+    // After initialization, setup observers
     setupObservers()
     logCurrentSettings()
   }
@@ -102,14 +92,9 @@
   }
 
   private func setupObservers() {
-<<<<<<< HEAD
-    _appearance.projectedValue.sink { newValue in
-      UserDefaults.standard.setValue(newValue.rawValue, forKey: UserDefaultsKeys.appearance)
-=======
     _appearance.projectedValue.sink { [weak self] newValue in
       UserDefaults.standard.setValue(newValue.rawValue, forKey: UserDefaultsKeys.appearance)
       self?.updateAppAppearance()
->>>>>>> 6ea11275
     }.store(in: &observers)
 
     _customAccentColor.projectedValue.sink { newColor in
@@ -123,25 +108,21 @@
     _alwaysStartPaused.projectedValue.sink { newValue in
       UserDefaults.standard.set(newValue, forKey: UserDefaultsKeys.alwaysStartPaused)
     }.store(in: &observers)
-<<<<<<< HEAD
-=======
+
+    _hideInactiveSounds.projectedValue.sink { newValue in
+      UserDefaults.standard.set(newValue, forKey: UserDefaultsKeys.hideInactiveSounds)
+    }.store(in: &observers)
+
+    _enableHaptics.projectedValue.sink { newValue in
+      UserDefaults.standard.set(newValue, forKey: UserDefaultsKeys.enableHaptics)
+    }.store(in: &observers)
+
+    _enableSpatialAudio.projectedValue.sink { newValue in
+      UserDefaults.standard.set(newValue, forKey: UserDefaultsKeys.enableSpatialAudio)
+    }.store(in: &observers)
 
     _language.projectedValue.sink { newValue in
       UserDefaults.standard.setValue(newValue.code, forKey: UserDefaultsKeys.language)
-    }.store(in: &observers)
-  }
->>>>>>> 6ea11275
-
-    _hideInactiveSounds.projectedValue.sink { newValue in
-      UserDefaults.standard.set(newValue, forKey: UserDefaultsKeys.hideInactiveSounds)
-    }.store(in: &observers)
-
-    _enableHaptics.projectedValue.sink { newValue in
-      UserDefaults.standard.set(newValue, forKey: UserDefaultsKeys.enableHaptics)
-    }.store(in: &observers)
-
-    _enableSpatialAudio.projectedValue.sink { newValue in
-      UserDefaults.standard.set(newValue, forKey: UserDefaultsKeys.enableSpatialAudio)
     }.store(in: &observers)
   }
 
@@ -186,7 +167,6 @@
   }
 
   @MainActor
-<<<<<<< HEAD
   func toggleHideInactiveSounds() {
     hideInactiveSounds.toggle()
     UserDefaults.standard.set(hideInactiveSounds, forKey: UserDefaultsKeys.hideInactiveSounds)
@@ -210,7 +190,10 @@
   func setEnableSpatialAudio(_ value: Bool) {
     enableSpatialAudio = value
     // Here we would also update the audio engine to enable/disable spatial audio
-=======
+    logCurrentSettings()
+  }
+
+  @MainActor
   func setLanguage(_ newLanguage: Language) {
     guard newLanguage.code != language.code else {
       print("🌐 Language not changed (already set to \(language.code))")
@@ -222,7 +205,6 @@
 
     needsRestartForLanguageChange = true
     Language.applyLanguage(newLanguage)
->>>>>>> 6ea11275
     logCurrentSettings()
   }
 
@@ -232,13 +214,25 @@
     print("  - Appearance: \(appearance.rawValue)")
     print("  - Custom Accent Color: \(customAccentColor?.toString ?? "System")")
     print("  - Always Start Paused: \(alwaysStartPaused)")
-<<<<<<< HEAD
     print("  - Hide Inactive Sounds: \(hideInactiveSounds)")
     print("  - Enable Haptics: \(enableHaptics)")
     print("  - Enable Spatial Audio: \(enableSpatialAudio)")
-=======
     print("  - Language: \(language.code)")
     print("  - Available Languages: \(availableLanguages.map { $0.code }.joined(separator: ", "))")
->>>>>>> 6ea11275
+  }
+
+  private func updateAppAppearance() {
+    #if os(macOS)
+      DispatchQueue.main.async {
+        switch self.appearance {
+        case .system:
+          NSApp.appearance = nil
+        case .light:
+          NSApp.appearance = NSAppearance(named: .aqua)
+        case .dark:
+          NSApp.appearance = NSAppearance(named: .darkAqua)
+        }
+      }
+    #endif
   }
 }