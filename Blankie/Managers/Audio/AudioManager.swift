//
//  AudioManager.swift
//  Blankie
//
//  Created by Cody Bromley on 12/30/24.
//

import AVFoundation
import Combine
import MediaPlayer
import SwiftData
import SwiftUI

class AudioManager: ObservableObject {
  private var cancellables = Set<AnyCancellable>()
  static let shared = AudioManager()
  var onReset: (() -> Void)?

  @Published var sounds: [Sound] = []
  @Published private(set) var isGloballyPlaying: Bool = false

  private var modelContext: ModelContext?
  private let commandCenter = MPRemoteCommandCenter.shared()
  private var nowPlayingInfo: [String: Any] = [:]
  private var isInitializing = true
  private var customSoundObserver: AnyCancellable?

  private init() {
    print("🎵 AudioManager: Initializing")
    loadSounds()
    loadSavedState()
    setupNowPlaying()
    setupMediaControls()
    setupNotificationObservers()
    setupSoundObservers()

    // Handle autoplay behavior after a slight delay to ensure proper initialization
    Task { @MainActor in
      // Short delay to allow everything to initialize
      try? await Task.sleep(nanoseconds: 100_000_000)  // 0.1 seconds

      self.isInitializing = false

      if !GlobalSettings.shared.alwaysStartPaused {
        let hasSelectedSounds = self.sounds.contains { $0.isSelected }
        if hasSelectedSounds {
          // Set initial state
          self.isGloballyPlaying = true

          // Start playback
          self.playSelected()

          // Update Now Playing info with preset name
          if let currentPreset = PresetManager.shared.currentPreset {
            self.updateNowPlayingInfo(presetName: currentPreset.name)
          } else {
            self.updateNowPlayingInfo()
          }
        }
      } else {
        // Ensure we're in a paused state
        self.isGloballyPlaying = false
        self.updateNowPlayingInfo()
      }
    }
  }

  private func setupSoundObservers() {
    // Clear any existing observers
    cancellables.removeAll()
    // Set up new observers for each sound
    for sound in sounds {
      sound.objectWillChange
        .debounce(for: .milliseconds(100), scheduler: RunLoop.main)
        .sink { [weak self] _ in
          guard self != nil else { return }
          Task { @MainActor in
            PresetManager.shared.updateCurrentPresetState()
          }
        }
        .store(in: &cancellables)
    }
  }
  func setPlaybackState(_ playing: Bool, forceUpdate: Bool = false) {
    guard !isInitializing || forceUpdate else {
      print("🎵 AudioManager: Ignoring setPlaybackState during initialization")
      return
    }
    DispatchQueue.main.async { [weak self] in
      guard let self = self else { return }

      if self.isGloballyPlaying != playing {
        print(
          "🎵 AudioManager: Setting playback state to \(playing) - Current global state: \(self.isGloballyPlaying)"
        )
        self.isGloballyPlaying = playing

        if playing {
          self.playSelected()
        } else {
          self.pauseAll()
        }
        self.updateNowPlayingInfo()
      } else {
        print("🎵 AudioManager: setPlaybackState called, but state is the same \(playing), ignoring")
      }
    }
  }

  private func loadSounds() {
    print("🎵 AudioManager: Loading built-in sounds from JSON")

    // Start with an empty array
    self.sounds = []

    // Load built-in sounds
    loadBuiltInSounds()

    // Load custom sounds if available
    if modelContext != nil {
      loadCustomSounds()
    }
  }

<<<<<<< HEAD
    guard Bundle.main.url(forResource: "sounds", withExtension: "json") != nil else {
      print("❌ AudioManager: sounds.json file not found in Resources folder")
      ErrorReporter.shared.report(AudioError.fileNotFound)
      return
    }
=======
  private func loadBuiltInSounds() {
>>>>>>> 6ea11275
    guard let url = Bundle.main.url(forResource: "sounds", withExtension: "json") else {
      print("❌ AudioManager: sounds.json file not found in Resources folder")
      ErrorReporter.shared.report(AudioError.fileNotFound)
      return
    }

    do {
      let data = try Data(contentsOf: url)
      let decoder = JSONDecoder()
      let soundsContainer = try decoder.decode(SoundsContainer.self, from: data)

      let builtInSounds = soundsContainer.sounds
        .sorted(by: { $0.defaultOrder < $1.defaultOrder })
        .map { soundData in
          let supportedExtensions = ["wav", "m4a", "mp3", "aiff"]
          let fileExtension =
            supportedExtensions.first { soundData.fileName.hasSuffix(".\($0)") } ?? "mp3"
          let cleanedFileName = soundData.fileName.replacingOccurrences(
            of: ".\(fileExtension)", with: "")

          return Sound(
            title: soundData.title,
            systemIconName: soundData.systemIconName,
            fileName: cleanedFileName,
            fileExtension: fileExtension
          )
        }

      // Add built-in sounds to the sounds array
      self.sounds.append(contentsOf: builtInSounds)
      print("🎵 AudioManager: Loaded \(builtInSounds.count) built-in sounds")
    } catch {
      print("❌ AudioManager: Failed to parse sounds.json: \(error)")
      ErrorReporter.shared.report(error)
    }
  }

  private func loadCustomSounds() {
    print("🎵 AudioManager: Loading custom sounds")

    // Get all custom sounds from the database
    let customSoundData = CustomSoundManager.shared.getAllCustomSounds()

    // Remove any existing custom sounds from the array
    sounds.removeAll(where: { $0 is CustomSound })

    // Create Sound objects for each custom sound
    let customSounds = customSoundData.compactMap { data -> CustomSound? in
      guard let url = CustomSoundManager.shared.getURLForCustomSound(data) else {
        print("❌ AudioManager: Could not get URL for custom sound \(data.fileName)")
        return nil
      }

      return CustomSound(
        title: data.title,
        systemIconName: data.systemIconName,
        fileName: data.fileName,
        fileExtension: data.fileExtension,
        fileURL: url,
        customSoundData: data
      )
    }

    // Add custom sounds to the array
    sounds.append(contentsOf: customSounds)
    print("🎵 AudioManager: Loaded \(customSounds.count) custom sounds")

    // Re-setup observers for the new sounds
    setupSoundObservers()
  }

  private func setupMediaControls() {
    print("🎵 AudioManager: Setting up media controls")
    // Remove all previous handlers
    commandCenter.playCommand.removeTarget(nil)
    commandCenter.pauseCommand.removeTarget(nil)
    commandCenter.togglePlayPauseCommand.removeTarget(nil)

    // Add handlers
    commandCenter.playCommand.addTarget { [weak self] _ in
      print("🎵 AudioManager: Media key play command received")
      Task { @MainActor in
        self?.togglePlayback()
      }
      return .success
    }
    commandCenter.pauseCommand.addTarget { [weak self] _ in
      print("🎵 AudioManager: Media key pause command received")
      Task { @MainActor in
        self?.togglePlayback()
      }
      return .success
    }
    commandCenter.togglePlayPauseCommand.addTarget { [weak self] _ in
      print("🎵 AudioManager: Media key toggle command received")
      Task { @MainActor in
        self?.togglePlayback()
      }
      return .success
    }
  }

  // Update playSelected to check global state
  private func playSelected() {
    print("🎵 AudioManager: Playing selected sounds")
    guard isGloballyPlaying else {
      print("🎵 AudioManager: Not playing sounds because global playback is disabled")
      return
    }

    for sound in sounds where sound.isSelected {
      print("  - Playing '\(sound.fileName)'")
      sound.play()
    }

    // Update Now Playing info with current preset name
    if let currentPreset = PresetManager.shared.currentPreset {
      self.updateNowPlayingInfo(presetName: currentPreset.name)
    } else {
      self.updateNowPlayingInfo()
    }
  }

  private func loadSavedState() {
    guard let state = UserDefaults.standard.array(forKey: "soundState") as? [[String: Any]] else {
      return
    }
    for savedState in state {
      guard let fileName = savedState["fileName"] as? String,
        let sound = sounds.first(where: { $0.fileName == fileName })
      else {
        continue
      }
      sound.isSelected = savedState["isSelected"] as? Bool ?? false
      sound.volume = savedState["volume"] as? Float ?? 1.0
    }
  }

  private func setupNowPlaying() {
    print("🎵 AudioManager: Setting up Now Playing info")
    nowPlayingInfo[MPMediaItemPropertyTitle] = "Ambient Sounds"
    nowPlayingInfo[MPMediaItemPropertyArtist] = "Blankie"

    #if os(iOS) || os(visionOS)
      if let imageUrl = Bundle.main.url(forResource: "NowPlaying", withExtension: "png"),
        let imageData = try? Data(contentsOf: imageUrl),
        let image = UIImage(data: imageData)
      {
        let artwork = MPMediaItemArtwork(boundsSize: image.size) { size in
          return image
        }
        nowPlayingInfo[MPMediaItemPropertyArtwork] = artwork
      }
    #elseif os(macOS)
      if let imageUrl = Bundle.main.url(forResource: "NowPlaying", withExtension: "png"),
        let imageData = try? Data(contentsOf: imageUrl),
        let image = NSImage(data: imageData)
      {
        let artwork = MPMediaItemArtwork(boundsSize: image.size) { size in
          return image
        }
        nowPlayingInfo[MPMediaItemPropertyArtwork] = artwork
      }
    #endif

    updatePlaybackState()
  }

  public func updateNowPlayingInfoForPreset(presetName: String? = nil) {
    updateNowPlayingInfo(presetName: presetName)
  }

  private func updateNowPlayingInfo(presetName: String? = nil) {
    var nowPlayingInfo = [String: Any]()

    // Get the current preset name for the title
    let displayTitle: String
    if let name = presetName {
      // Only use preset name if it's not "Default" or doesn't start with "Preset "
      if name != "Default" && !name.starts(with: "Preset ") {
        displayTitle = name
      } else {
        displayTitle = "Ambient Sounds"
      }
    } else {
      displayTitle = "Ambient Sounds"
    }

    print("🎵 AudioManager: Updating Now Playing info with title: \(displayTitle)")

    nowPlayingInfo[MPMediaItemPropertyTitle] = displayTitle
    nowPlayingInfo[MPMediaItemPropertyArtist] = "Blankie"
    nowPlayingInfo[MPNowPlayingInfoPropertyPlaybackRate] = isGloballyPlaying ? 1.0 : 0.0

    #if os(iOS) || os(visionOS)
      if let imageUrl = Bundle.main.url(forResource: "NowPlaying", withExtension: "png"),
        let imageData = try? Data(contentsOf: imageUrl),
        let image = UIImage(data: imageData)
      {
        let artwork = MPMediaItemArtwork(boundsSize: image.size) { size in
          return image
        }
        nowPlayingInfo[MPMediaItemPropertyArtwork] = artwork
      }
    #elseif os(macOS)
      if let imageUrl = Bundle.main.url(forResource: "NowPlaying", withExtension: "png"),
        let imageData = try? Data(contentsOf: imageUrl),
        let image = NSImage(data: imageData)
      {
        let artwork = MPMediaItemArtwork(boundsSize: image.size) { size in
          return image
        }
        nowPlayingInfo[MPMediaItemPropertyArtwork] = artwork
      }
    #endif

    MPNowPlayingInfoCenter.default().nowPlayingInfo = nowPlayingInfo
  }

  func updateNowPlayingState() async {
    let playbackRate: Double = isGloballyPlaying ? 1.0 : 0.0
    print(
      "🎵 AudioManager: Updating now playing state to \(isGloballyPlaying), playbackRate: \(playbackRate)"
    )

    // Update volume through GlobalSettings
    let newVolume = isGloballyPlaying ? 1.0 : 0.0
    await GlobalSettings.shared.setVolume(newVolume)
  }

  private func updatePlaybackState() {
    // Update playback state
    nowPlayingInfo[MPNowPlayingInfoPropertyPlaybackRate] = isGloballyPlaying ? 1.0 : 0.0
    nowPlayingInfo[MPNowPlayingInfoPropertyElapsedPlaybackTime] = 0
    nowPlayingInfo[MPMediaItemPropertyPlaybackDuration] = 0  // Infinite for ambient sounds
    // Update the now playing info
    print(
      "🎵 AudioManager: Updating now playing state to \(isGloballyPlaying), playbackRate: \(nowPlayingInfo[MPNowPlayingInfoPropertyPlaybackRate] as? Double ?? -1)"
    )
    MPNowPlayingInfoCenter.default().nowPlayingInfo = nowPlayingInfo
  }

  private func setupNotificationObservers() {
    #if os(iOS) || os(visionOS)
      NotificationCenter.default.addObserver(
        forName: UIApplication.willTerminateNotification,
        object: nil,
        queue: .main
      ) { _ in
        self.handleAppTermination()
      }

      // Background/foreground handling
      NotificationCenter.default.addObserver(
        forName: UIApplication.didEnterBackgroundNotification,
        object: nil,
        queue: .main
      ) { [weak self] _ in
        self?.saveState()
      }

      NotificationCenter.default.addObserver(
        forName: UIApplication.willEnterForegroundNotification,
        object: nil,
        queue: .main
      ) { _ in
        // Ensure audio session is active
        do {
          try AVAudioSession.sharedInstance().setActive(true)
        } catch {
          print("Failed to reactivate audio session: \(error)")
        }
      }
    #elseif os(macOS)
      NotificationCenter.default.addObserver(
        forName: NSApplication.willTerminateNotification,
        object: nil,
        queue: .main
      ) { _ in
        self.handleAppTermination()
      }

      // On macOS, save state periodically since there's no direct background notification
      Timer.scheduledTimer(withTimeInterval: 60, repeats: true) { [weak self] _ in
        self?.saveState()
      }
    #endif
  }

  private func handleAppTermination() {
    print("🎵 AudioManager: App is terminating, cleaning up")
    cleanup()
  }

  private func cleanup() {
    saveState()
    MPNowPlayingInfoCenter.default().nowPlayingInfo = nil
    print("🎵 AudioManager: Cleanup complete")
  }
  func pauseAll() {
    print("🎵 AudioManager: Pausing all sounds")
    print("  - Current global play state: \(isGloballyPlaying)")

    sounds.forEach { sound in
      if sound.isSelected {
        print("  - Pausing '\(sound.fileName)'")
        sound.pause()
      }
    }
    print("🎵 AudioManager: Pause all complete")
  }
  func saveState() {
    let state = sounds.map { sound in
      [
        "id": sound.id.uuidString,
        "fileName": sound.fileName,
        "isSelected": sound.isSelected,
        "volume": sound.volume,
      ]
    }
    UserDefaults.standard.set(state, forKey: "soundState")
  }
  /// Toggles the playback state of all selected sounds
  @MainActor func togglePlayback() {
    print("🎵 AudioManager: Toggling playback")
    print("  - Current state (pre-toggle): \(isGloballyPlaying)")
    setGlobalPlaybackState(!isGloballyPlaying)
    print("  - New state (post-toggle): \(isGloballyPlaying)")
  }

  @MainActor
  func resetSounds() {
    print("🎵 AudioManager: Resetting all sounds")

    // First pause all sounds immediately
    sounds.forEach { sound in
      print("  - Stopping '\(sound.fileName)'")
      sound.pause(immediate: true)
    }
    setPlaybackState(false)
    // Reset all sounds
    sounds.forEach { sound in
      sound.volume = 1.0
      sound.isSelected = false
    }
    // Reset global volume
    GlobalSettings.shared.setVolume(1.0)

    // Call the reset callback
    onReset?()
    print("🎵 AudioManager: Reset complete")
  }

  // Public method for changing playback state
  @MainActor
  public func setGlobalPlaybackState(_ playing: Bool, forceUpdate: Bool = false) {
    guard !isInitializing || forceUpdate else {
      print("🎵 AudioManager: Ignoring setPlaybackState during initialization")
      return
    }

    print(
      "🎵 AudioManager: Setting playback state to \(playing) - Current global state: \(self.isGloballyPlaying)"
    )

    // Update state first
    self.isGloballyPlaying = playing

    // Then handle playback
    if playing {
      self.playSelected()
    } else {
      self.pauseAll()
    }

    // Always update Now Playing info with current preset name
    if let currentPreset = PresetManager.shared.currentPreset {
      self.updateNowPlayingInfo(presetName: currentPreset.name)
    } else {
      self.updateNowPlayingInfo()
    }
  }

  // MARK: - SwiftData Integration

  /// Set up the model context for accessing custom sounds
  func setModelContext(_ context: ModelContext) {
    self.modelContext = context
    CustomSoundManager.shared.setModelContext(context)
    setupCustomSoundObservers()
    loadCustomSounds()
  }

  private func setupCustomSoundObservers() {
    // Observe custom sound changes
    customSoundObserver = NotificationCenter.default.publisher(for: .customSoundAdded)
      .merge(with: NotificationCenter.default.publisher(for: .customSoundDeleted))
      .sink { [weak self] _ in
        Task { @MainActor in
          self?.loadCustomSounds()
        }
      }
  }

  deinit {
    NotificationCenter.default.removeObserver(self)
    cleanup()
    print("🎵 AudioManager: Deinit called, cleanup performed")
  }
}<|MERGE_RESOLUTION|>--- conflicted
+++ resolved
@@ -122,15 +122,7 @@
     }
   }
 
-<<<<<<< HEAD
-    guard Bundle.main.url(forResource: "sounds", withExtension: "json") != nil else {
-      print("❌ AudioManager: sounds.json file not found in Resources folder")
-      ErrorReporter.shared.report(AudioError.fileNotFound)
-      return
-    }
-=======
   private func loadBuiltInSounds() {
->>>>>>> 6ea11275
     guard let url = Bundle.main.url(forResource: "sounds", withExtension: "json") else {
       print("❌ AudioManager: sounds.json file not found in Resources folder")
       ErrorReporter.shared.report(AudioError.fileNotFound)
