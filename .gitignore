--- conflicted
+++ resolved
@@ -77,15 +77,6 @@
 
 # Local configurations and caches
 Configuration.xcconfig
-<<<<<<< HEAD
-.mcp.json
-
-releases/*
-docs/.jekyll-cache/
-docs/_site/
-.ignored
-=======
 releases/*
 .ignored
-.mcp.json
->>>>>>> c8e0fac3
+.mcp.json