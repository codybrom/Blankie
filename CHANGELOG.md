--- conflicted
+++ resolved
@@ -12,12 +12,8 @@
 ### Changed
 
 - Improved French (Français) translations - thanks to **ma203**
-<<<<<<< HEAD
 - Improved Simple Chinese (中文) translations - thanks to **kur1k0**
-=======
-- Improved Simple Chinese (中文) translations
 - Fixed an issue where the app wasn't restarting properly after language changes
->>>>>>> 2a45cf8e
 - Improved translation credits layout
 
 ## [1.0.8] - 2025-05-21
