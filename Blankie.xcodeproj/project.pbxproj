--- conflicted
+++ resolved
@@ -510,11 +510,7 @@
 				LD_RUNPATH_SEARCH_PATHS = "@executable_path/Frameworks";
 				"LD_RUNPATH_SEARCH_PATHS[sdk=macosx*]" = "@executable_path/../Frameworks";
 				MACOSX_DEPLOYMENT_TARGET = 14.6;
-<<<<<<< HEAD
 				MARKETING_VERSION = 1.1.0;
-=======
-				MARKETING_VERSION = 1.0.10;
->>>>>>> c8e0fac3
 				PRODUCT_BUNDLE_IDENTIFIER = "$(PRODUCT_BUNDLE_IDENTIFIER)";
 				"PRODUCT_BUNDLE_IDENTIFIER[sdk=macosx*]" = "$(PRODUCT_BUNDLE_IDENTIFIER)";
 				PRODUCT_NAME = "$(TARGET_NAME)";
@@ -565,11 +561,7 @@
 				LD_RUNPATH_SEARCH_PATHS = "@executable_path/Frameworks";
 				"LD_RUNPATH_SEARCH_PATHS[sdk=macosx*]" = "@executable_path/../Frameworks";
 				MACOSX_DEPLOYMENT_TARGET = 14.6;
-<<<<<<< HEAD
 				MARKETING_VERSION = 1.1.0;
-=======
-				MARKETING_VERSION = 1.0.10;
->>>>>>> c8e0fac3
 				PRODUCT_BUNDLE_IDENTIFIER = "$(PRODUCT_BUNDLE_IDENTIFIER)";
 				"PRODUCT_BUNDLE_IDENTIFIER[sdk=macosx*]" = "$(PRODUCT_BUNDLE_IDENTIFIER)";
 				PRODUCT_NAME = "$(TARGET_NAME)";
