// !$*UTF8*$!
{
	archiveVersion = 1;
	classes = {
	};
	objectVersion = 90;
	objects = {

/* Begin PBXContainerItemProxy section */
		F9ED6BAE2D321D3300240F13 /* PBXContainerItemProxy */ = {
			isa = PBXContainerItemProxy;
			containerPortal = F91350572D233A43003C85BE /* Project object */;
			proxyType = 1;
			remoteGlobalIDString = F913505E2D233A43003C85BE;
			remoteInfo = Blankie;
		};
		F9ED70E42D3229AD00240F13 /* PBXContainerItemProxy */ = {
			isa = PBXContainerItemProxy;
			containerPortal = F91350572D233A43003C85BE /* Project object */;
			proxyType = 1;
			remoteGlobalIDString = F913505E2D233A43003C85BE;
			remoteInfo = Blankie;
		};
/* End PBXContainerItemProxy section */

/* Begin PBXCopyFilesBuildPhase section */
		F9ED6F802D32292D00240F13 /* Embed Frameworks */ = {
			isa = PBXCopyFilesBuildPhase;
			dstPath = "";
			dstSubfolder = Frameworks;
			files = (
			);
			name = "Embed Frameworks";
		};
/* End PBXCopyFilesBuildPhase section */

/* Begin PBXFileReference section */
		F913505F2D233A43003C85BE /* Blankie.app */ = {isa = PBXFileReference; explicitFileType = wrapper.application; includeInIndex = 0; path = Blankie.app; sourceTree = BUILT_PRODUCTS_DIR; };
		F921ED992D272AE300D4F3D3 /* Configuration.xcconfig */ = {isa = PBXFileReference; lastKnownFileType = text.xcconfig; path = Configuration.xcconfig; sourceTree = "<group>"; };
		F93A3B112D26E93600EFC1C9 /* Blankie.entitlements */ = {isa = PBXFileReference; lastKnownFileType = text.plist.entitlements; path = Blankie.entitlements; sourceTree = "<group>"; };
		F93A3B122D26E93600EFC1C9 /* Blankie.xcodeproj */ = {isa = PBXFileReference; lastKnownFileType = "wrapper.pb-project"; path = Blankie.xcodeproj; sourceTree = "<group>"; };
		F9ED65FE2D321AF800240F13 /* XCTest.framework */ = {isa = PBXFileReference; lastKnownFileType = wrapper.framework; name = XCTest.framework; path = Platforms/MacOSX.platform/Developer/Library/Frameworks/XCTest.framework; sourceTree = DEVELOPER_DIR; };
		F9ED66022D321B7D00240F13 /* Blankie.xctestplan */ = {isa = PBXFileReference; lastKnownFileType = text; path = Blankie.xctestplan; sourceTree = "<group>"; };
		F9ED6BAA2D321D3300240F13 /* BlankieTests.xctest */ = {isa = PBXFileReference; explicitFileType = wrapper.cfbundle; includeInIndex = 0; path = BlankieTests.xctest; sourceTree = BUILT_PRODUCTS_DIR; };
		F9ED70DE2D3229AD00240F13 /* BlankieUITests.xctest */ = {isa = PBXFileReference; explicitFileType = wrapper.cfbundle; includeInIndex = 0; path = BlankieUITests.xctest; sourceTree = BUILT_PRODUCTS_DIR; };
/* End PBXFileReference section */

/* Begin PBXFileSystemSynchronizedRootGroup section */
		F9BC93262D41457D00E450FC /* Blankie */ = {
			isa = PBXFileSystemSynchronizedRootGroup;
			path = Blankie;
			sourceTree = "<group>";
		};
		F9ED6DAB2D321F5D00240F13 /* BlankieTests */ = {
			isa = PBXFileSystemSynchronizedRootGroup;
			path = BlankieTests;
			sourceTree = "<group>";
		};
		F9ED70DF2D3229AD00240F13 /* BlankieUITests */ = {
			isa = PBXFileSystemSynchronizedRootGroup;
			path = BlankieUITests;
			sourceTree = "<group>";
		};
/* End PBXFileSystemSynchronizedRootGroup section */

/* Begin PBXFrameworksBuildPhase section */
		F913505C2D233A43003C85BE /* Frameworks */ = {
			isa = PBXFrameworksBuildPhase;
			files = (
			);
		};
		F9ED6BA72D321D3300240F13 /* Frameworks */ = {
			isa = PBXFrameworksBuildPhase;
			files = (
			);
		};
		F9ED70DB2D3229AD00240F13 /* Frameworks */ = {
			isa = PBXFrameworksBuildPhase;
			files = (
			);
		};
/* End PBXFrameworksBuildPhase section */

/* Begin PBXGroup section */
		F91350562D233A43003C85BE = {
			isa = PBXGroup;
			children = (
				F91350602D233A43003C85BE /* Products */,
				F9ED65FD2D321AF800240F13 /* Frameworks */,
				F9BC93262D41457D00E450FC /* Blankie */,
				F9ED6DAB2D321F5D00240F13 /* BlankieTests */,
				F9ED70DF2D3229AD00240F13 /* BlankieUITests */,
				F93A3B122D26E93600EFC1C9 /* Blankie.xcodeproj */,
				F9ED66022D321B7D00240F13 /* Blankie.xctestplan */,
				F93A3B112D26E93600EFC1C9 /* Blankie.entitlements */,
				F921ED992D272AE300D4F3D3 /* Configuration.xcconfig */,
			);
			sourceTree = "<group>";
		};
		F91350602D233A43003C85BE /* Products */ = {
			isa = PBXGroup;
			children = (
				F913505F2D233A43003C85BE /* Blankie.app */,
				F9ED6BAA2D321D3300240F13 /* BlankieTests.xctest */,
				F9ED70DE2D3229AD00240F13 /* BlankieUITests.xctest */,
			);
			name = Products;
			sourceTree = "<group>";
		};
		F93BA03D2D2835B50023EF6C /* Products */ = {
			isa = PBXGroup;
			name = Products;
			sourceTree = "<group>";
		};
		F9ED65FD2D321AF800240F13 /* Frameworks */ = {
			isa = PBXGroup;
			children = (
				F9ED65FE2D321AF800240F13 /* XCTest.framework */,
			);
			name = Frameworks;
			sourceTree = "<group>";
		};
/* End PBXGroup section */

/* Begin PBXNativeTarget section */
		F913505E2D233A43003C85BE /* Blankie */ = {
			isa = PBXNativeTarget;
			buildConfigurationList = F91350862D233A44003C85BE /* Build configuration list for PBXNativeTarget "Blankie" */;
			buildPhases = (
				F913505B2D233A43003C85BE /* Sources */,
				F913505C2D233A43003C85BE /* Frameworks */,
				F913505D2D233A43003C85BE /* Resources */,
				F921EDC02D27408E00D4F3D3 /* Run Script */,
			);
			buildRules = (
			);
			fileSystemSynchronizedGroups = (
				F9BC93262D41457D00E450FC /* Blankie */,
			);
			name = Blankie;
			productName = Blankie;
			productReference = F913505F2D233A43003C85BE /* Blankie.app */;
			productType = "com.apple.product-type.application";
		};
		F9ED6BA92D321D3300240F13 /* BlankieTests */ = {
			isa = PBXNativeTarget;
			buildConfigurationList = F9ED6BB02D321D3300240F13 /* Build configuration list for PBXNativeTarget "BlankieTests" */;
			buildPhases = (
				F9ED6BA62D321D3300240F13 /* Sources */,
				F9ED6BA72D321D3300240F13 /* Frameworks */,
				F9ED6BA82D321D3300240F13 /* Resources */,
				F9ED6F802D32292D00240F13 /* Embed Frameworks */,
			);
			buildRules = (
			);
			dependencies = (
				F9ED6BAF2D321D3300240F13 /* PBXTargetDependency */,
			);
			fileSystemSynchronizedGroups = (
				F9ED6DAB2D321F5D00240F13 /* BlankieTests */,
			);
			name = BlankieTests;
			productName = BlankieTests;
			productReference = F9ED6BAA2D321D3300240F13 /* BlankieTests.xctest */;
			productType = "com.apple.product-type.bundle.unit-test";
		};
		F9ED70DD2D3229AD00240F13 /* BlankieUITests */ = {
			isa = PBXNativeTarget;
			buildConfigurationList = F9ED70E62D3229AD00240F13 /* Build configuration list for PBXNativeTarget "BlankieUITests" */;
			buildPhases = (
				F9ED70DA2D3229AD00240F13 /* Sources */,
				F9ED70DB2D3229AD00240F13 /* Frameworks */,
				F9ED70DC2D3229AD00240F13 /* Resources */,
			);
			buildRules = (
			);
			dependencies = (
				F9ED70E52D3229AD00240F13 /* PBXTargetDependency */,
			);
			fileSystemSynchronizedGroups = (
				F9ED70DF2D3229AD00240F13 /* BlankieUITests */,
			);
			name = BlankieUITests;
			productName = BlankieUITests;
			productReference = F9ED70DE2D3229AD00240F13 /* BlankieUITests.xctest */;
			productType = "com.apple.product-type.bundle.ui-testing";
		};
/* End PBXNativeTarget section */

/* Begin PBXProject section */
		F91350572D233A43003C85BE /* Project object */ = {
			isa = PBXProject;
			attributes = {
				BuildIndependentTargetsInParallel = 1;
				LastSwiftUpdateCheck = 1620;
				LastUpgradeCheck = 1640;
				TargetAttributes = {
					F913505E2D233A43003C85BE = {
						CreatedOnToolsVersion = 16.2;
						LastSwiftMigration = 1620;
					};
					F9ED6BA92D321D3300240F13 = {
						CreatedOnToolsVersion = 16.2;
						TestTargetID = F913505E2D233A43003C85BE;
					};
					F9ED70DD2D3229AD00240F13 = {
						CreatedOnToolsVersion = 16.2;
						TestTargetID = F913505E2D233A43003C85BE;
					};
				};
			};
			buildConfigurationList = F913505A2D233A43003C85BE /* Build configuration list for PBXProject "Blankie" */;
			developmentRegion = en;
			hasScannedForEncodings = 0;
			knownRegions = (
<<<<<<< HEAD
				en,
				es,
=======
				Base,
>>>>>>> c142526f
				de,
				en,
				"en-GB",
				es,
				fr,
				it,
				ja,
				ko,
				"pt-PT",
				tr,
				"zh-Hans",
			);
			mainGroup = F91350562D233A43003C85BE;
			minimizedProjectReferenceProxies = 1;
			packageReferences = (
			);
			preferredProjectObjectVersion = 90;
			productRefGroup = F91350602D233A43003C85BE /* Products */;
			projectDirPath = "";
			projectReferences = (
				{
					ProductGroup = F93BA03D2D2835B50023EF6C /* Products */;
					ProjectRef = F93A3B122D26E93600EFC1C9 /* Blankie.xcodeproj */;
				},
			);
			projectRoot = "";
			targets = (
				F913505E2D233A43003C85BE /* Blankie */,
				F9ED6BA92D321D3300240F13 /* BlankieTests */,
				F9ED70DD2D3229AD00240F13 /* BlankieUITests */,
			);
		};
/* End PBXProject section */

/* Begin PBXResourcesBuildPhase section */
		F913505D2D233A43003C85BE /* Resources */ = {
			isa = PBXResourcesBuildPhase;
			files = (
			);
		};
		F9ED6BA82D321D3300240F13 /* Resources */ = {
			isa = PBXResourcesBuildPhase;
			files = (
			);
		};
		F9ED70DC2D3229AD00240F13 /* Resources */ = {
			isa = PBXResourcesBuildPhase;
			files = (
			);
		};
/* End PBXResourcesBuildPhase section */

/* Begin PBXShellScriptBuildPhase section */
		F921EDC02D27408E00D4F3D3 /* Run Script */ = {
			isa = PBXShellScriptBuildPhase;
			alwaysOutOfDate = 1;
			name = "Run Script";
			outputPaths = (
				"$(INFOPLIST_FILE)",
				"$(PROJECT_DIR)/Configuration.xcconfig",
			);
			shellPath = /bin/sh;
			shellScript = (
				"#!/bin/sh",
				"set -e",
				"set -x",
				"",
				"# Get paths",
				"CONFIG_PATH=\"${PROJECT_DIR}/Configuration.xcconfig\"",
				"TEMP_CONFIG=\"${DERIVED_FILE_DIR}/temp_config.xcconfig\"",
				"",
				"# Get current build number from xcconfig",
				"buildNumber=$(grep \"CURRENT_PROJECT_VERSION\" \"${CONFIG_PATH}\" | awk -F \"=\" '{print $2}' | tr -d '[:space:]')",
				"",
				"# Increment the build number",
				"buildNumber=$((buildNumber + 1))",
				"echo \"New build number: $buildNumber\"",
				"",
				"# Update xcconfig using a temp file",
				"sed \"s/CURRENT_PROJECT_VERSION = [0-9]*/CURRENT_PROJECT_VERSION = $buildNumber/\" \"${CONFIG_PATH}\" > \"${TEMP_CONFIG}\"",
				"cp \"${TEMP_CONFIG}\" \"${CONFIG_PATH}\"",
				"",
				"",
				"",
				"",
				"",
				"",
			);
		};
/* End PBXShellScriptBuildPhase section */

/* Begin PBXSourcesBuildPhase section */
		F913505B2D233A43003C85BE /* Sources */ = {
			isa = PBXSourcesBuildPhase;
			files = (
			);
		};
		F9ED6BA62D321D3300240F13 /* Sources */ = {
			isa = PBXSourcesBuildPhase;
			files = (
			);
		};
		F9ED70DA2D3229AD00240F13 /* Sources */ = {
			isa = PBXSourcesBuildPhase;
			files = (
			);
		};
/* End PBXSourcesBuildPhase section */

/* Begin PBXTargetDependency section */
		F9ED6BAF2D321D3300240F13 /* PBXTargetDependency */ = {
			isa = PBXTargetDependency;
			target = F913505E2D233A43003C85BE /* Blankie */;
			targetProxy = F9ED6BAE2D321D3300240F13 /* PBXContainerItemProxy */;
		};
		F9ED70E52D3229AD00240F13 /* PBXTargetDependency */ = {
			isa = PBXTargetDependency;
			target = F913505E2D233A43003C85BE /* Blankie */;
			targetProxy = F9ED70E42D3229AD00240F13 /* PBXContainerItemProxy */;
		};
/* End PBXTargetDependency section */

/* Begin XCBuildConfiguration section */
		F91350842D233A44003C85BE /* Debug configuration for PBXProject "Blankie" */ = {
			isa = XCBuildConfiguration;
			buildSettings = {
				AGVTOOL_KEYCHAIN = "";
				ALWAYS_SEARCH_USER_PATHS = NO;
				ASSETCATALOG_COMPILER_GENERATE_SWIFT_ASSET_SYMBOL_EXTENSIONS = YES;
				CLANG_ANALYZER_LOCALIZABILITY_NONLOCALIZED = YES;
				CLANG_ANALYZER_NUMBER_OBJECT_CONVERSION = YES_AGGRESSIVE;
				CLANG_CXX_LANGUAGE_STANDARD = "gnu++20";
				CLANG_ENABLE_OBJC_ARC = YES;
				CLANG_ENABLE_OBJC_WEAK = YES;
				CLANG_WARN_BLOCK_CAPTURE_AUTORELEASING = YES;
				CLANG_WARN_BOOL_CONVERSION = YES;
				CLANG_WARN_COMMA = YES;
				CLANG_WARN_CONSTANT_CONVERSION = YES;
				CLANG_WARN_DEPRECATED_OBJC_IMPLEMENTATIONS = YES;
				CLANG_WARN_DIRECT_OBJC_ISA_USAGE = YES;
				CLANG_WARN_DOCUMENTATION_COMMENTS = YES;
				CLANG_WARN_EMPTY_BODY = YES;
				CLANG_WARN_ENUM_CONVERSION = YES;
				CLANG_WARN_INFINITE_RECURSION = YES;
				CLANG_WARN_INT_CONVERSION = YES;
				CLANG_WARN_NON_LITERAL_NULL_CONVERSION = YES;
				CLANG_WARN_OBJC_IMPLICIT_RETAIN_SELF = YES;
				CLANG_WARN_OBJC_LITERAL_CONVERSION = YES;
				CLANG_WARN_OBJC_ROOT_CLASS = YES_ERROR;
				CLANG_WARN_QUOTED_INCLUDE_IN_FRAMEWORK_HEADER = YES;
				CLANG_WARN_RANGE_LOOP_ANALYSIS = YES;
				CLANG_WARN_STRICT_PROTOTYPES = YES;
				CLANG_WARN_SUSPICIOUS_MOVE = YES;
				CLANG_WARN_UNGUARDED_AVAILABILITY = YES_AGGRESSIVE;
				CLANG_WARN_UNREACHABLE_CODE = YES;
				CLANG_WARN__DUPLICATE_METHOD_MATCH = YES;
				COPY_PHASE_STRIP = NO;
				CURRENT_PROJECT_VERSION = "$(CURRENT_PROJECT_VERSION)";
				DEAD_CODE_STRIPPING = YES;
				DEBUG_INFORMATION_FORMAT = dwarf;
				DEVELOPMENT_TEAM = "$(DEVELOPMENT_TEAM)";
				ENABLE_PREVIEWS = YES;
				ENABLE_STRICT_OBJC_MSGSEND = YES;
				ENABLE_TESTABILITY = YES;
				ENABLE_USER_SCRIPT_SANDBOXING = NO;
				GCC_C_LANGUAGE_STANDARD = gnu17;
				GCC_DYNAMIC_NO_PIC = NO;
				GCC_NO_COMMON_BLOCKS = YES;
				GCC_OPTIMIZATION_LEVEL = 0;
				GCC_PREPROCESSOR_DEFINITIONS = (
					"DEBUG=1",
					"$(inherited)",
				);
				GCC_WARN_64_TO_32_BIT_CONVERSION = YES;
				GCC_WARN_ABOUT_RETURN_TYPE = YES_ERROR;
				GCC_WARN_UNDECLARED_SELECTOR = YES;
				GCC_WARN_UNINITIALIZED_AUTOS = YES_AGGRESSIVE;
				GCC_WARN_UNUSED_FUNCTION = YES;
				GCC_WARN_UNUSED_VARIABLE = YES;
				LOCALIZATION_PREFERS_STRING_CATALOGS = YES;
				MTL_ENABLE_DEBUG_INFO = INCLUDE_SOURCE;
				MTL_FAST_MATH = YES;
				ONLY_ACTIVE_ARCH = YES;
				SWIFT_ACTIVE_COMPILATION_CONDITIONS = "DEBUG $(inherited)";
				SWIFT_EMIT_LOC_STRINGS = YES;
				SWIFT_OPTIMIZATION_LEVEL = "-Onone";
				SWIFT_VERSION = 5.0;
			};
			name = Debug;
		};
		F91350852D233A44003C85BE /* Release configuration for PBXProject "Blankie" */ = {
			isa = XCBuildConfiguration;
			buildSettings = {
				AGVTOOL_KEYCHAIN = "";
				ALWAYS_SEARCH_USER_PATHS = NO;
				ASSETCATALOG_COMPILER_GENERATE_SWIFT_ASSET_SYMBOL_EXTENSIONS = YES;
				CLANG_ANALYZER_LOCALIZABILITY_NONLOCALIZED = YES;
				CLANG_ANALYZER_NUMBER_OBJECT_CONVERSION = YES_AGGRESSIVE;
				CLANG_CXX_LANGUAGE_STANDARD = "gnu++20";
				CLANG_ENABLE_OBJC_ARC = YES;
				CLANG_ENABLE_OBJC_WEAK = YES;
				CLANG_WARN_BLOCK_CAPTURE_AUTORELEASING = YES;
				CLANG_WARN_BOOL_CONVERSION = YES;
				CLANG_WARN_COMMA = YES;
				CLANG_WARN_CONSTANT_CONVERSION = YES;
				CLANG_WARN_DEPRECATED_OBJC_IMPLEMENTATIONS = YES;
				CLANG_WARN_DIRECT_OBJC_ISA_USAGE = YES;
				CLANG_WARN_DOCUMENTATION_COMMENTS = YES;
				CLANG_WARN_EMPTY_BODY = YES;
				CLANG_WARN_ENUM_CONVERSION = YES;
				CLANG_WARN_INFINITE_RECURSION = YES;
				CLANG_WARN_INT_CONVERSION = YES;
				CLANG_WARN_NON_LITERAL_NULL_CONVERSION = YES;
				CLANG_WARN_OBJC_IMPLICIT_RETAIN_SELF = YES;
				CLANG_WARN_OBJC_LITERAL_CONVERSION = YES;
				CLANG_WARN_OBJC_ROOT_CLASS = YES_ERROR;
				CLANG_WARN_QUOTED_INCLUDE_IN_FRAMEWORK_HEADER = YES;
				CLANG_WARN_RANGE_LOOP_ANALYSIS = YES;
				CLANG_WARN_STRICT_PROTOTYPES = YES;
				CLANG_WARN_SUSPICIOUS_MOVE = YES;
				CLANG_WARN_UNGUARDED_AVAILABILITY = YES_AGGRESSIVE;
				CLANG_WARN_UNREACHABLE_CODE = YES;
				CLANG_WARN__DUPLICATE_METHOD_MATCH = YES;
				COPY_PHASE_STRIP = NO;
				CURRENT_PROJECT_VERSION = "$(CURRENT_PROJECT_VERSION)";
				DEAD_CODE_STRIPPING = YES;
				DEBUG_INFORMATION_FORMAT = "dwarf-with-dsym";
				DEVELOPMENT_TEAM = "$(DEVELOPMENT_TEAM)";
				ENABLE_NS_ASSERTIONS = NO;
				ENABLE_PREVIEWS = YES;
				ENABLE_STRICT_OBJC_MSGSEND = YES;
				ENABLE_USER_SCRIPT_SANDBOXING = NO;
				GCC_C_LANGUAGE_STANDARD = gnu17;
				GCC_NO_COMMON_BLOCKS = YES;
				GCC_WARN_64_TO_32_BIT_CONVERSION = YES;
				GCC_WARN_ABOUT_RETURN_TYPE = YES_ERROR;
				GCC_WARN_UNDECLARED_SELECTOR = YES;
				GCC_WARN_UNINITIALIZED_AUTOS = YES_AGGRESSIVE;
				GCC_WARN_UNUSED_FUNCTION = YES;
				GCC_WARN_UNUSED_VARIABLE = YES;
				LOCALIZATION_PREFERS_STRING_CATALOGS = YES;
				MTL_ENABLE_DEBUG_INFO = NO;
				MTL_FAST_MATH = YES;
				SWIFT_COMPILATION_MODE = wholemodule;
				SWIFT_EMIT_LOC_STRINGS = YES;
				SWIFT_VERSION = 5.0;
			};
			name = Release;
		};
		F91350872D233A44003C85BE /* Debug configuration for PBXNativeTarget "Blankie" */ = {
			isa = XCBuildConfiguration;
			baseConfigurationReference = F921ED992D272AE300D4F3D3 /* Configuration.xcconfig */;
			buildSettings = {
				AGVTOOL_KEYCHAIN = agvtool_keychain;
				AGVTOOL_VERSIONING = YES;
				ASSETCATALOG_COMPILER_APPICON_NAME = AppIcon;
				"ASSETCATALOG_COMPILER_APPICON_NAME[sdk=xr*]" = VisionOSIcon;
				ASSETCATALOG_COMPILER_GLOBAL_ACCENT_COLOR_NAME = AccentColor;
				ASSETCATALOG_COMPILER_INCLUDE_ALL_APPICON_ASSETS = YES;
				CODE_SIGN_ENTITLEMENTS = Blankie.entitlements;
				CODE_SIGN_IDENTITY = "$(CODE_SIGN_IDENTITY)";
				CODE_SIGN_STYLE = Automatic;
				CURRENT_PROJECT_VERSION = "$(CURRENT_PROJECT_VERSION)";
				DEAD_CODE_STRIPPING = YES;
				ENABLE_HARDENED_RUNTIME = YES;
				GENERATE_INFOPLIST_FILE = YES;
				INFOPLIST_FILE = "Blankie-Info.plist";
				INFOPLIST_KEY_CFBundleDisplayName = Blankie;
				INFOPLIST_KEY_ITSAppUsesNonExemptEncryption = NO;
				INFOPLIST_KEY_LSApplicationCategoryType = "public.app-category.productivity";
				INFOPLIST_KEY_NSHumanReadableCopyright = "© 2025 Cody Bromley and contributors";
				"INFOPLIST_KEY_UIApplicationSceneManifest_Generation[sdk=iphoneos*]" = YES;
				"INFOPLIST_KEY_UIApplicationSceneManifest_Generation[sdk=iphonesimulator*]" = YES;
				"INFOPLIST_KEY_UIApplicationSupportsIndirectInputEvents[sdk=iphoneos*]" = YES;
				"INFOPLIST_KEY_UIApplicationSupportsIndirectInputEvents[sdk=iphonesimulator*]" = YES;
				"INFOPLIST_KEY_UILaunchScreen_Generation[sdk=iphoneos*]" = YES;
				"INFOPLIST_KEY_UILaunchScreen_Generation[sdk=iphonesimulator*]" = YES;
				INFOPLIST_KEY_UIRequiredDeviceCapabilities = armv7;
				INFOPLIST_KEY_UIStatusBarHidden = NO;
				INFOPLIST_KEY_UIStatusBarStyle = "";
				"INFOPLIST_KEY_UIStatusBarStyle[sdk=iphoneos*]" = UIStatusBarStyleDefault;
				"INFOPLIST_KEY_UIStatusBarStyle[sdk=iphonesimulator*]" = UIStatusBarStyleDefault;
				INFOPLIST_KEY_UISupportedInterfaceOrientations = UIInterfaceOrientationPortrait;
				INFOPLIST_KEY_UISupportedInterfaceOrientations_iPad = "UIInterfaceOrientationLandscapeLeft UIInterfaceOrientationLandscapeRight UIInterfaceOrientationPortrait UIInterfaceOrientationPortraitUpsideDown";
				LD_RUNPATH_SEARCH_PATHS = "@executable_path/Frameworks";
				"LD_RUNPATH_SEARCH_PATHS[sdk=macosx*]" = "@executable_path/../Frameworks";
				MACOSX_DEPLOYMENT_TARGET = 14.6;
				MARKETING_VERSION = 1.0.12;
				PRODUCT_BUNDLE_IDENTIFIER = "$(PRODUCT_BUNDLE_IDENTIFIER)";
				"PRODUCT_BUNDLE_IDENTIFIER[sdk=macosx*]" = "$(PRODUCT_BUNDLE_IDENTIFIER)";
				PRODUCT_NAME = "$(TARGET_NAME)";
				PROVISIONING_PROFILE_SPECIFIER = "";
				SDKROOT = auto;
				SUPPORTED_PLATFORMS = "iphoneos iphonesimulator macosx xros xrsimulator";
				SUPPORTS_MACCATALYST = NO;
				SWIFT_EMIT_LOC_STRINGS = YES;
				TARGETED_DEVICE_FAMILY = "1,2,7";
			};
			name = Debug;
		};
		F91350882D233A44003C85BE /* Release configuration for PBXNativeTarget "Blankie" */ = {
			isa = XCBuildConfiguration;
			baseConfigurationReference = F921ED992D272AE300D4F3D3 /* Configuration.xcconfig */;
			buildSettings = {
				AGVTOOL_KEYCHAIN = agvtool_keychain;
				AGVTOOL_VERSIONING = YES;
				ASSETCATALOG_COMPILER_APPICON_NAME = AppIcon;
				"ASSETCATALOG_COMPILER_APPICON_NAME[sdk=xr*]" = VisionOSIcon;
				ASSETCATALOG_COMPILER_GLOBAL_ACCENT_COLOR_NAME = AccentColor;
				ASSETCATALOG_COMPILER_INCLUDE_ALL_APPICON_ASSETS = YES;
				CODE_SIGN_ENTITLEMENTS = Blankie.entitlements;
				"CODE_SIGN_IDENTITY[sdk=macosx*]" = "$(CODE_SIGN_IDENTITY)";
				CODE_SIGN_STYLE = Automatic;
				CURRENT_PROJECT_VERSION = "$(CURRENT_PROJECT_VERSION)";
				DEAD_CODE_STRIPPING = YES;
				ENABLE_HARDENED_RUNTIME = YES;
				GENERATE_INFOPLIST_FILE = YES;
				INFOPLIST_FILE = "Blankie-Info.plist";
				INFOPLIST_KEY_CFBundleDisplayName = Blankie;
				INFOPLIST_KEY_ITSAppUsesNonExemptEncryption = NO;
				INFOPLIST_KEY_LSApplicationCategoryType = "public.app-category.productivity";
				INFOPLIST_KEY_NSHumanReadableCopyright = "© 2025 Cody Bromley and contributors";
				"INFOPLIST_KEY_UIApplicationSceneManifest_Generation[sdk=iphoneos*]" = YES;
				"INFOPLIST_KEY_UIApplicationSceneManifest_Generation[sdk=iphonesimulator*]" = YES;
				"INFOPLIST_KEY_UIApplicationSupportsIndirectInputEvents[sdk=iphoneos*]" = YES;
				"INFOPLIST_KEY_UIApplicationSupportsIndirectInputEvents[sdk=iphonesimulator*]" = YES;
				"INFOPLIST_KEY_UILaunchScreen_Generation[sdk=iphoneos*]" = YES;
				"INFOPLIST_KEY_UILaunchScreen_Generation[sdk=iphonesimulator*]" = YES;
				INFOPLIST_KEY_UIRequiredDeviceCapabilities = armv7;
				INFOPLIST_KEY_UIStatusBarHidden = NO;
				INFOPLIST_KEY_UIStatusBarStyle = "";
				"INFOPLIST_KEY_UIStatusBarStyle[sdk=iphoneos*]" = UIStatusBarStyleDefault;
				"INFOPLIST_KEY_UIStatusBarStyle[sdk=iphonesimulator*]" = UIStatusBarStyleDefault;
				INFOPLIST_KEY_UISupportedInterfaceOrientations = UIInterfaceOrientationPortrait;
				INFOPLIST_KEY_UISupportedInterfaceOrientations_iPad = "UIInterfaceOrientationLandscapeLeft UIInterfaceOrientationLandscapeRight UIInterfaceOrientationPortrait UIInterfaceOrientationPortraitUpsideDown";
				LD_RUNPATH_SEARCH_PATHS = "@executable_path/Frameworks";
				"LD_RUNPATH_SEARCH_PATHS[sdk=macosx*]" = "@executable_path/../Frameworks";
				MACOSX_DEPLOYMENT_TARGET = 14.6;
				MARKETING_VERSION = 1.0.12;
				PRODUCT_BUNDLE_IDENTIFIER = "$(PRODUCT_BUNDLE_IDENTIFIER)";
				"PRODUCT_BUNDLE_IDENTIFIER[sdk=macosx*]" = "$(PRODUCT_BUNDLE_IDENTIFIER)";
				PRODUCT_NAME = "$(TARGET_NAME)";
				PROVISIONING_PROFILE_SPECIFIER = "";
				SDKROOT = auto;
				SUPPORTED_PLATFORMS = "iphoneos iphonesimulator macosx xros xrsimulator";
				SUPPORTS_MACCATALYST = NO;
				SWIFT_EMIT_LOC_STRINGS = YES;
				TARGETED_DEVICE_FAMILY = "1,2,7";
				VALIDATE_PRODUCT = YES;
			};
			name = Release;
		};
		F9E62BDE2DE8BD360004A3F8 /* Debug-CarPlay configuration for PBXProject "Blankie" */ = {
			isa = XCBuildConfiguration;
			buildSettings = {
				AGVTOOL_KEYCHAIN = "";
				ALWAYS_SEARCH_USER_PATHS = NO;
				ASSETCATALOG_COMPILER_GENERATE_SWIFT_ASSET_SYMBOL_EXTENSIONS = YES;
				CLANG_ANALYZER_LOCALIZABILITY_NONLOCALIZED = YES;
				CLANG_ANALYZER_NUMBER_OBJECT_CONVERSION = YES_AGGRESSIVE;
				CLANG_CXX_LANGUAGE_STANDARD = "gnu++20";
				CLANG_ENABLE_OBJC_ARC = YES;
				CLANG_ENABLE_OBJC_WEAK = YES;
				CLANG_WARN_BLOCK_CAPTURE_AUTORELEASING = YES;
				CLANG_WARN_BOOL_CONVERSION = YES;
				CLANG_WARN_COMMA = YES;
				CLANG_WARN_CONSTANT_CONVERSION = YES;
				CLANG_WARN_DEPRECATED_OBJC_IMPLEMENTATIONS = YES;
				CLANG_WARN_DIRECT_OBJC_ISA_USAGE = YES;
				CLANG_WARN_DOCUMENTATION_COMMENTS = YES;
				CLANG_WARN_EMPTY_BODY = YES;
				CLANG_WARN_ENUM_CONVERSION = YES;
				CLANG_WARN_INFINITE_RECURSION = YES;
				CLANG_WARN_INT_CONVERSION = YES;
				CLANG_WARN_NON_LITERAL_NULL_CONVERSION = YES;
				CLANG_WARN_OBJC_IMPLICIT_RETAIN_SELF = YES;
				CLANG_WARN_OBJC_LITERAL_CONVERSION = YES;
				CLANG_WARN_OBJC_ROOT_CLASS = YES_ERROR;
				CLANG_WARN_QUOTED_INCLUDE_IN_FRAMEWORK_HEADER = YES;
				CLANG_WARN_RANGE_LOOP_ANALYSIS = YES;
				CLANG_WARN_STRICT_PROTOTYPES = YES;
				CLANG_WARN_SUSPICIOUS_MOVE = YES;
				CLANG_WARN_UNGUARDED_AVAILABILITY = YES_AGGRESSIVE;
				CLANG_WARN_UNREACHABLE_CODE = YES;
				CLANG_WARN__DUPLICATE_METHOD_MATCH = YES;
				COPY_PHASE_STRIP = NO;
				CURRENT_PROJECT_VERSION = "$(CURRENT_PROJECT_VERSION)";
				DEAD_CODE_STRIPPING = YES;
				DEBUG_INFORMATION_FORMAT = dwarf;
				DEVELOPMENT_TEAM = "$(DEVELOPMENT_TEAM)";
				ENABLE_PREVIEWS = YES;
				ENABLE_STRICT_OBJC_MSGSEND = YES;
				ENABLE_TESTABILITY = YES;
				ENABLE_USER_SCRIPT_SANDBOXING = NO;
				GCC_C_LANGUAGE_STANDARD = gnu17;
				GCC_DYNAMIC_NO_PIC = NO;
				GCC_NO_COMMON_BLOCKS = YES;
				GCC_OPTIMIZATION_LEVEL = 0;
				GCC_PREPROCESSOR_DEFINITIONS = (
					"DEBUG=1",
					"$(inherited)",
				);
				GCC_WARN_64_TO_32_BIT_CONVERSION = YES;
				GCC_WARN_ABOUT_RETURN_TYPE = YES_ERROR;
				GCC_WARN_UNDECLARED_SELECTOR = YES;
				GCC_WARN_UNINITIALIZED_AUTOS = YES_AGGRESSIVE;
				GCC_WARN_UNUSED_FUNCTION = YES;
				GCC_WARN_UNUSED_VARIABLE = YES;
				LOCALIZATION_PREFERS_STRING_CATALOGS = YES;
				MTL_ENABLE_DEBUG_INFO = INCLUDE_SOURCE;
				MTL_FAST_MATH = YES;
				ONLY_ACTIVE_ARCH = YES;
				SWIFT_ACTIVE_COMPILATION_CONDITIONS = "DEBUG $(inherited)";
				SWIFT_EMIT_LOC_STRINGS = YES;
				SWIFT_OPTIMIZATION_LEVEL = "-Onone";
				SWIFT_VERSION = 5.0;
			};
			name = "Debug-CarPlay";
		};
		F9E62BDF2DE8BD360004A3F8 /* Debug-CarPlay configuration for PBXNativeTarget "Blankie" */ = {
			isa = XCBuildConfiguration;
			baseConfigurationReference = F921ED992D272AE300D4F3D3 /* Configuration.xcconfig */;
			buildSettings = {
				AGVTOOL_KEYCHAIN = agvtool_keychain;
				AGVTOOL_VERSIONING = YES;
				ASSETCATALOG_COMPILER_APPICON_NAME = AppIcon;
				"ASSETCATALOG_COMPILER_APPICON_NAME[sdk=xr*]" = VisionOSIcon;
				ASSETCATALOG_COMPILER_GLOBAL_ACCENT_COLOR_NAME = AccentColor;
				ASSETCATALOG_COMPILER_INCLUDE_ALL_APPICON_ASSETS = YES;
				CODE_SIGN_ENTITLEMENTS = "Blankie-CarPlay.entitlements";
				CODE_SIGN_IDENTITY = "$(CODE_SIGN_IDENTITY)";
				CODE_SIGN_STYLE = Automatic;
				CURRENT_PROJECT_VERSION = "$(CURRENT_PROJECT_VERSION)";
				DEAD_CODE_STRIPPING = YES;
				ENABLE_HARDENED_RUNTIME = YES;
				GENERATE_INFOPLIST_FILE = YES;
				INFOPLIST_FILE = "Blankie-Info-CarPlay.plist";
				INFOPLIST_KEY_CFBundleDisplayName = Blankie;
				INFOPLIST_KEY_ITSAppUsesNonExemptEncryption = NO;
				INFOPLIST_KEY_LSApplicationCategoryType = "public.app-category.productivity";
				INFOPLIST_KEY_NSHumanReadableCopyright = "© 2025 Cody Bromley and contributors";
				"INFOPLIST_KEY_UIApplicationSceneManifest_Generation[sdk=iphoneos*]" = NO;
				"INFOPLIST_KEY_UIApplicationSceneManifest_Generation[sdk=iphonesimulator*]" = NO;
				"INFOPLIST_KEY_UIApplicationSupportsIndirectInputEvents[sdk=iphoneos*]" = YES;
				"INFOPLIST_KEY_UIApplicationSupportsIndirectInputEvents[sdk=iphonesimulator*]" = YES;
				"INFOPLIST_KEY_UILaunchScreen_Generation[sdk=iphoneos*]" = YES;
				"INFOPLIST_KEY_UILaunchScreen_Generation[sdk=iphonesimulator*]" = YES;
				INFOPLIST_KEY_UIRequiredDeviceCapabilities = armv7;
				INFOPLIST_KEY_UIStatusBarHidden = NO;
				INFOPLIST_KEY_UIStatusBarStyle = "";
				"INFOPLIST_KEY_UIStatusBarStyle[sdk=iphoneos*]" = UIStatusBarStyleDefault;
				"INFOPLIST_KEY_UIStatusBarStyle[sdk=iphonesimulator*]" = UIStatusBarStyleDefault;
				INFOPLIST_KEY_UISupportedInterfaceOrientations = UIInterfaceOrientationPortrait;
				INFOPLIST_KEY_UISupportedInterfaceOrientations_iPad = "UIInterfaceOrientationLandscapeLeft UIInterfaceOrientationLandscapeRight UIInterfaceOrientationPortrait UIInterfaceOrientationPortraitUpsideDown";
				LD_RUNPATH_SEARCH_PATHS = "@executable_path/Frameworks";
				"LD_RUNPATH_SEARCH_PATHS[sdk=macosx*]" = "@executable_path/../Frameworks";
				MACOSX_DEPLOYMENT_TARGET = 14.6;
				MARKETING_VERSION = 1.1.0;
				OTHER_SWIFT_FLAGS = "-DCARPLAY_ENABLED";
				PRODUCT_BUNDLE_IDENTIFIER = "$(PRODUCT_BUNDLE_IDENTIFIER)";
				"PRODUCT_BUNDLE_IDENTIFIER[sdk=macosx*]" = "$(PRODUCT_BUNDLE_IDENTIFIER)";
				PRODUCT_NAME = "$(TARGET_NAME)";
				PROVISIONING_PROFILE_SPECIFIER = "";
				SDKROOT = iphoneos;
				SUPPORTED_PLATFORMS = "iphoneos iphonesimulator";
				SUPPORTS_MACCATALYST = NO;
				SWIFT_EMIT_LOC_STRINGS = YES;
				TARGETED_DEVICE_FAMILY = 1;
			};
			name = "Debug-CarPlay";
		};
		F9E62BE02DE8BD360004A3F8 /* Debug-CarPlay configuration for PBXNativeTarget "BlankieTests" */ = {
			isa = XCBuildConfiguration;
			baseConfigurationReference = F921ED992D272AE300D4F3D3 /* Configuration.xcconfig */;
			buildSettings = {
				BUNDLE_LOADER = "$(TEST_HOST)";
				CLANG_ANALYZER_NONNULL = YES;
				CLANG_ENABLE_MODULES = YES;
				CLANG_WARN_DIRECT_OBJC_ISA_USAGE = YES_ERROR;
				CLANG_WARN_OBJC_IMPLICIT_RETAIN_SELF = YES;
				CLANG_WARN_RANGE_LOOP_ANALYSIS = YES;
				CLANG_WARN_SUSPICIOUS_MOVE = YES;
				CODE_SIGN_STYLE = Automatic;
				CURRENT_PROJECT_VERSION = 1;
				DEAD_CODE_STRIPPING = YES;
				ENABLE_USER_SCRIPT_SANDBOXING = YES;
				GENERATE_INFOPLIST_FILE = YES;
				MACOSX_DEPLOYMENT_TARGET = 14.6;
				MARKETING_VERSION = 1.0;
				PRODUCT_BUNDLE_IDENTIFIER = "$(PRODUCT_BUNDLE_IDENTIFIER).tests";
				"PRODUCT_BUNDLE_IDENTIFIER[sdk=macosx*]" = "$(PRODUCT_BUNDLE_IDENTIFIER).tests";
				PRODUCT_NAME = "$(TARGET_NAME)";
				SDKROOT = macosx;
				SWIFT_EMIT_LOC_STRINGS = NO;
				SWIFT_VERSION = 5.0;
				TEST_HOST = "$(BUILT_PRODUCTS_DIR)/Blankie.app/$(BUNDLE_EXECUTABLE_FOLDER_PATH)/Blankie";
			};
			name = "Debug-CarPlay";
		};
		F9E62BE12DE8BD360004A3F8 /* Debug-CarPlay configuration for PBXNativeTarget "BlankieUITests" */ = {
			isa = XCBuildConfiguration;
			baseConfigurationReference = F921ED992D272AE300D4F3D3 /* Configuration.xcconfig */;
			buildSettings = {
				CLANG_ANALYZER_NONNULL = YES;
				CLANG_ENABLE_MODULES = YES;
				CLANG_WARN_DIRECT_OBJC_ISA_USAGE = YES_ERROR;
				CLANG_WARN_OBJC_IMPLICIT_RETAIN_SELF = YES;
				CLANG_WARN_RANGE_LOOP_ANALYSIS = YES;
				CLANG_WARN_SUSPICIOUS_MOVE = YES;
				CODE_SIGN_STYLE = Automatic;
				CURRENT_PROJECT_VERSION = 1;
				DEAD_CODE_STRIPPING = YES;
				ENABLE_USER_SCRIPT_SANDBOXING = YES;
				GENERATE_INFOPLIST_FILE = YES;
				MACOSX_DEPLOYMENT_TARGET = 14.6;
				MARKETING_VERSION = 1.0;
				PRODUCT_BUNDLE_IDENTIFIER = "$(PRODUCT_BUNDLE_IDENTIFIER).uitests";
				PRODUCT_NAME = "$(TARGET_NAME)";
				SDKROOT = macosx;
				SWIFT_EMIT_LOC_STRINGS = NO;
				SWIFT_VERSION = 5.0;
				TEST_TARGET_NAME = Blankie;
			};
			name = "Debug-CarPlay";
		};
		F9E62BE22DE8BD410004A3F8 /* Release-CarPlay configuration for PBXProject "Blankie" */ = {
			isa = XCBuildConfiguration;
			buildSettings = {
				AGVTOOL_KEYCHAIN = "";
				ALWAYS_SEARCH_USER_PATHS = NO;
				ASSETCATALOG_COMPILER_GENERATE_SWIFT_ASSET_SYMBOL_EXTENSIONS = YES;
				CLANG_ANALYZER_LOCALIZABILITY_NONLOCALIZED = YES;
				CLANG_ANALYZER_NUMBER_OBJECT_CONVERSION = YES_AGGRESSIVE;
				CLANG_CXX_LANGUAGE_STANDARD = "gnu++20";
				CLANG_ENABLE_OBJC_ARC = YES;
				CLANG_ENABLE_OBJC_WEAK = YES;
				CLANG_WARN_BLOCK_CAPTURE_AUTORELEASING = YES;
				CLANG_WARN_BOOL_CONVERSION = YES;
				CLANG_WARN_COMMA = YES;
				CLANG_WARN_CONSTANT_CONVERSION = YES;
				CLANG_WARN_DEPRECATED_OBJC_IMPLEMENTATIONS = YES;
				CLANG_WARN_DIRECT_OBJC_ISA_USAGE = YES;
				CLANG_WARN_DOCUMENTATION_COMMENTS = YES;
				CLANG_WARN_EMPTY_BODY = YES;
				CLANG_WARN_ENUM_CONVERSION = YES;
				CLANG_WARN_INFINITE_RECURSION = YES;
				CLANG_WARN_INT_CONVERSION = YES;
				CLANG_WARN_NON_LITERAL_NULL_CONVERSION = YES;
				CLANG_WARN_OBJC_IMPLICIT_RETAIN_SELF = YES;
				CLANG_WARN_OBJC_LITERAL_CONVERSION = YES;
				CLANG_WARN_OBJC_ROOT_CLASS = YES_ERROR;
				CLANG_WARN_QUOTED_INCLUDE_IN_FRAMEWORK_HEADER = YES;
				CLANG_WARN_RANGE_LOOP_ANALYSIS = YES;
				CLANG_WARN_STRICT_PROTOTYPES = YES;
				CLANG_WARN_SUSPICIOUS_MOVE = YES;
				CLANG_WARN_UNGUARDED_AVAILABILITY = YES_AGGRESSIVE;
				CLANG_WARN_UNREACHABLE_CODE = YES;
				CLANG_WARN__DUPLICATE_METHOD_MATCH = YES;
				COPY_PHASE_STRIP = NO;
				CURRENT_PROJECT_VERSION = "$(CURRENT_PROJECT_VERSION)";
				DEAD_CODE_STRIPPING = YES;
				DEBUG_INFORMATION_FORMAT = "dwarf-with-dsym";
				DEVELOPMENT_TEAM = "$(DEVELOPMENT_TEAM)";
				ENABLE_NS_ASSERTIONS = NO;
				ENABLE_PREVIEWS = YES;
				ENABLE_STRICT_OBJC_MSGSEND = YES;
				ENABLE_USER_SCRIPT_SANDBOXING = NO;
				GCC_C_LANGUAGE_STANDARD = gnu17;
				GCC_NO_COMMON_BLOCKS = YES;
				GCC_WARN_64_TO_32_BIT_CONVERSION = YES;
				GCC_WARN_ABOUT_RETURN_TYPE = YES_ERROR;
				GCC_WARN_UNDECLARED_SELECTOR = YES;
				GCC_WARN_UNINITIALIZED_AUTOS = YES_AGGRESSIVE;
				GCC_WARN_UNUSED_FUNCTION = YES;
				GCC_WARN_UNUSED_VARIABLE = YES;
				LOCALIZATION_PREFERS_STRING_CATALOGS = YES;
				MTL_ENABLE_DEBUG_INFO = NO;
				MTL_FAST_MATH = YES;
				SWIFT_COMPILATION_MODE = wholemodule;
				SWIFT_EMIT_LOC_STRINGS = YES;
				SWIFT_VERSION = 5.0;
			};
			name = "Release-CarPlay";
		};
		F9E62BE32DE8BD410004A3F8 /* Release-CarPlay configuration for PBXNativeTarget "Blankie" */ = {
			isa = XCBuildConfiguration;
			baseConfigurationReference = F921ED992D272AE300D4F3D3 /* Configuration.xcconfig */;
			buildSettings = {
				AGVTOOL_KEYCHAIN = agvtool_keychain;
				AGVTOOL_VERSIONING = YES;
				ASSETCATALOG_COMPILER_APPICON_NAME = AppIcon;
				"ASSETCATALOG_COMPILER_APPICON_NAME[sdk=xr*]" = VisionOSIcon;
				ASSETCATALOG_COMPILER_GLOBAL_ACCENT_COLOR_NAME = AccentColor;
				ASSETCATALOG_COMPILER_INCLUDE_ALL_APPICON_ASSETS = YES;
				CODE_SIGN_ENTITLEMENTS = "Blankie-CarPlay.entitlements";
				"CODE_SIGN_IDENTITY[sdk=macosx*]" = "$(CODE_SIGN_IDENTITY)";
				CODE_SIGN_STYLE = Automatic;
				CURRENT_PROJECT_VERSION = "$(CURRENT_PROJECT_VERSION)";
				DEAD_CODE_STRIPPING = YES;
				ENABLE_HARDENED_RUNTIME = YES;
				GENERATE_INFOPLIST_FILE = YES;
				INFOPLIST_FILE = "Blankie-Info-CarPlay.plist";
				INFOPLIST_KEY_CFBundleDisplayName = Blankie;
				INFOPLIST_KEY_ITSAppUsesNonExemptEncryption = NO;
				INFOPLIST_KEY_LSApplicationCategoryType = "public.app-category.productivity";
				INFOPLIST_KEY_NSHumanReadableCopyright = "© 2025 Cody Bromley and contributors";
				"INFOPLIST_KEY_UIApplicationSceneManifest_Generation[sdk=iphoneos*]" = NO;
				"INFOPLIST_KEY_UIApplicationSceneManifest_Generation[sdk=iphonesimulator*]" = NO;
				"INFOPLIST_KEY_UIApplicationSupportsIndirectInputEvents[sdk=iphoneos*]" = YES;
				"INFOPLIST_KEY_UIApplicationSupportsIndirectInputEvents[sdk=iphonesimulator*]" = YES;
				"INFOPLIST_KEY_UILaunchScreen_Generation[sdk=iphoneos*]" = YES;
				"INFOPLIST_KEY_UILaunchScreen_Generation[sdk=iphonesimulator*]" = YES;
				INFOPLIST_KEY_UIRequiredDeviceCapabilities = armv7;
				INFOPLIST_KEY_UIStatusBarHidden = NO;
				INFOPLIST_KEY_UIStatusBarStyle = "";
				"INFOPLIST_KEY_UIStatusBarStyle[sdk=iphoneos*]" = UIStatusBarStyleDefault;
				"INFOPLIST_KEY_UIStatusBarStyle[sdk=iphonesimulator*]" = UIStatusBarStyleDefault;
				INFOPLIST_KEY_UISupportedInterfaceOrientations = UIInterfaceOrientationPortrait;
				INFOPLIST_KEY_UISupportedInterfaceOrientations_iPad = "UIInterfaceOrientationLandscapeLeft UIInterfaceOrientationLandscapeRight UIInterfaceOrientationPortrait UIInterfaceOrientationPortraitUpsideDown";
				LD_RUNPATH_SEARCH_PATHS = "@executable_path/Frameworks";
				"LD_RUNPATH_SEARCH_PATHS[sdk=macosx*]" = "@executable_path/../Frameworks";
				MACOSX_DEPLOYMENT_TARGET = 14.6;
				MARKETING_VERSION = 1.1.0;
				"OTHER_SWIFT_FLAGS[arch=*]" = "-DCARPLAY_ENABLED";
				PRODUCT_BUNDLE_IDENTIFIER = "$(PRODUCT_BUNDLE_IDENTIFIER)";
				"PRODUCT_BUNDLE_IDENTIFIER[sdk=macosx*]" = "$(PRODUCT_BUNDLE_IDENTIFIER)";
				PRODUCT_NAME = "$(TARGET_NAME)";
				PROVISIONING_PROFILE_SPECIFIER = "";
				SDKROOT = iphoneos;
				SUPPORTED_PLATFORMS = "iphoneos iphonesimulator";
				SUPPORTS_MACCATALYST = NO;
				SWIFT_EMIT_LOC_STRINGS = YES;
				TARGETED_DEVICE_FAMILY = 1;
				VALIDATE_PRODUCT = YES;
			};
			name = "Release-CarPlay";
		};
		F9E62BE42DE8BD410004A3F8 /* Release-CarPlay configuration for PBXNativeTarget "BlankieTests" */ = {
			isa = XCBuildConfiguration;
			baseConfigurationReference = F921ED992D272AE300D4F3D3 /* Configuration.xcconfig */;
			buildSettings = {
				BUNDLE_LOADER = "$(TEST_HOST)";
				CLANG_ANALYZER_NONNULL = YES;
				CLANG_ENABLE_MODULES = YES;
				CLANG_WARN_DIRECT_OBJC_ISA_USAGE = YES_ERROR;
				CLANG_WARN_OBJC_IMPLICIT_RETAIN_SELF = YES;
				CLANG_WARN_RANGE_LOOP_ANALYSIS = YES;
				CLANG_WARN_SUSPICIOUS_MOVE = YES;
				CODE_SIGN_STYLE = Automatic;
				CURRENT_PROJECT_VERSION = 1;
				DEAD_CODE_STRIPPING = YES;
				ENABLE_USER_SCRIPT_SANDBOXING = YES;
				GENERATE_INFOPLIST_FILE = YES;
				MACOSX_DEPLOYMENT_TARGET = 14.6;
				MARKETING_VERSION = 1.0;
				PRODUCT_BUNDLE_IDENTIFIER = "$(PRODUCT_BUNDLE_IDENTIFIER).tests";
				"PRODUCT_BUNDLE_IDENTIFIER[sdk=macosx*]" = "$(PRODUCT_BUNDLE_IDENTIFIER).tests";
				PRODUCT_NAME = "$(TARGET_NAME)";
				SDKROOT = macosx;
				SWIFT_EMIT_LOC_STRINGS = NO;
				SWIFT_VERSION = 5.0;
				TEST_HOST = "$(BUILT_PRODUCTS_DIR)/Blankie.app/$(BUNDLE_EXECUTABLE_FOLDER_PATH)/Blankie";
			};
			name = "Release-CarPlay";
		};
		F9E62BE52DE8BD410004A3F8 /* Release-CarPlay configuration for PBXNativeTarget "BlankieUITests" */ = {
			isa = XCBuildConfiguration;
			baseConfigurationReference = F921ED992D272AE300D4F3D3 /* Configuration.xcconfig */;
			buildSettings = {
				CLANG_ANALYZER_NONNULL = YES;
				CLANG_ENABLE_MODULES = YES;
				CLANG_WARN_DIRECT_OBJC_ISA_USAGE = YES_ERROR;
				CLANG_WARN_OBJC_IMPLICIT_RETAIN_SELF = YES;
				CLANG_WARN_RANGE_LOOP_ANALYSIS = YES;
				CLANG_WARN_SUSPICIOUS_MOVE = YES;
				CODE_SIGN_STYLE = Automatic;
				CURRENT_PROJECT_VERSION = 1;
				DEAD_CODE_STRIPPING = YES;
				ENABLE_USER_SCRIPT_SANDBOXING = YES;
				GENERATE_INFOPLIST_FILE = YES;
				MACOSX_DEPLOYMENT_TARGET = 14.6;
				MARKETING_VERSION = 1.0;
				PRODUCT_BUNDLE_IDENTIFIER = "$(PRODUCT_BUNDLE_IDENTIFIER).uitests";
				PRODUCT_NAME = "$(TARGET_NAME)";
				SDKROOT = macosx;
				SWIFT_EMIT_LOC_STRINGS = NO;
				SWIFT_VERSION = 5.0;
				TEST_TARGET_NAME = Blankie;
			};
			name = "Release-CarPlay";
		};
		F9ED6BB12D321D3300240F13 /* Debug configuration for PBXNativeTarget "BlankieTests" */ = {
			isa = XCBuildConfiguration;
			baseConfigurationReference = F921ED992D272AE300D4F3D3 /* Configuration.xcconfig */;
			buildSettings = {
				BUNDLE_LOADER = "$(TEST_HOST)";
				CLANG_ANALYZER_NONNULL = YES;
				CLANG_ENABLE_MODULES = YES;
				CLANG_WARN_DIRECT_OBJC_ISA_USAGE = YES_ERROR;
				CLANG_WARN_OBJC_IMPLICIT_RETAIN_SELF = YES;
				CLANG_WARN_RANGE_LOOP_ANALYSIS = YES;
				CLANG_WARN_SUSPICIOUS_MOVE = YES;
				CODE_SIGN_STYLE = Automatic;
				CURRENT_PROJECT_VERSION = 1;
				DEAD_CODE_STRIPPING = YES;
				ENABLE_USER_SCRIPT_SANDBOXING = YES;
				GENERATE_INFOPLIST_FILE = YES;
				MACOSX_DEPLOYMENT_TARGET = 14.6;
				MARKETING_VERSION = 1.0;
				PRODUCT_BUNDLE_IDENTIFIER = "$(PRODUCT_BUNDLE_IDENTIFIER).tests";
				"PRODUCT_BUNDLE_IDENTIFIER[sdk=macosx*]" = "$(PRODUCT_BUNDLE_IDENTIFIER).tests";
				PRODUCT_NAME = "$(TARGET_NAME)";
				SDKROOT = macosx;
				SWIFT_EMIT_LOC_STRINGS = NO;
				SWIFT_VERSION = 5.0;
				TEST_HOST = "$(BUILT_PRODUCTS_DIR)/Blankie.app/$(BUNDLE_EXECUTABLE_FOLDER_PATH)/Blankie";
			};
			name = Debug;
		};
		F9ED6BB22D321D3300240F13 /* Release configuration for PBXNativeTarget "BlankieTests" */ = {
			isa = XCBuildConfiguration;
			baseConfigurationReference = F921ED992D272AE300D4F3D3 /* Configuration.xcconfig */;
			buildSettings = {
				BUNDLE_LOADER = "$(TEST_HOST)";
				CLANG_ANALYZER_NONNULL = YES;
				CLANG_ENABLE_MODULES = YES;
				CLANG_WARN_DIRECT_OBJC_ISA_USAGE = YES_ERROR;
				CLANG_WARN_OBJC_IMPLICIT_RETAIN_SELF = YES;
				CLANG_WARN_RANGE_LOOP_ANALYSIS = YES;
				CLANG_WARN_SUSPICIOUS_MOVE = YES;
				CODE_SIGN_STYLE = Automatic;
				CURRENT_PROJECT_VERSION = 1;
				DEAD_CODE_STRIPPING = YES;
				ENABLE_USER_SCRIPT_SANDBOXING = YES;
				GENERATE_INFOPLIST_FILE = YES;
				MACOSX_DEPLOYMENT_TARGET = 14.6;
				MARKETING_VERSION = 1.0;
				PRODUCT_BUNDLE_IDENTIFIER = "$(PRODUCT_BUNDLE_IDENTIFIER).tests";
				"PRODUCT_BUNDLE_IDENTIFIER[sdk=macosx*]" = "$(PRODUCT_BUNDLE_IDENTIFIER).tests";
				PRODUCT_NAME = "$(TARGET_NAME)";
				SDKROOT = macosx;
				SWIFT_EMIT_LOC_STRINGS = NO;
				SWIFT_VERSION = 5.0;
				TEST_HOST = "$(BUILT_PRODUCTS_DIR)/Blankie.app/$(BUNDLE_EXECUTABLE_FOLDER_PATH)/Blankie";
			};
			name = Release;
		};
		F9ED70E72D3229AD00240F13 /* Debug configuration for PBXNativeTarget "BlankieUITests" */ = {
			isa = XCBuildConfiguration;
			baseConfigurationReference = F921ED992D272AE300D4F3D3 /* Configuration.xcconfig */;
			buildSettings = {
				CLANG_ANALYZER_NONNULL = YES;
				CLANG_ENABLE_MODULES = YES;
				CLANG_WARN_DIRECT_OBJC_ISA_USAGE = YES_ERROR;
				CLANG_WARN_OBJC_IMPLICIT_RETAIN_SELF = YES;
				CLANG_WARN_RANGE_LOOP_ANALYSIS = YES;
				CLANG_WARN_SUSPICIOUS_MOVE = YES;
				CODE_SIGN_STYLE = Automatic;
				CURRENT_PROJECT_VERSION = 1;
				DEAD_CODE_STRIPPING = YES;
				ENABLE_USER_SCRIPT_SANDBOXING = YES;
				GENERATE_INFOPLIST_FILE = YES;
				MACOSX_DEPLOYMENT_TARGET = 14.6;
				MARKETING_VERSION = 1.0;
				PRODUCT_BUNDLE_IDENTIFIER = "$(PRODUCT_BUNDLE_IDENTIFIER).uitests";
				PRODUCT_NAME = "$(TARGET_NAME)";
				SDKROOT = macosx;
				SWIFT_EMIT_LOC_STRINGS = NO;
				SWIFT_VERSION = 5.0;
				TEST_TARGET_NAME = Blankie;
			};
			name = Debug;
		};
		F9ED70E82D3229AD00240F13 /* Release configuration for PBXNativeTarget "BlankieUITests" */ = {
			isa = XCBuildConfiguration;
			baseConfigurationReference = F921ED992D272AE300D4F3D3 /* Configuration.xcconfig */;
			buildSettings = {
				CLANG_ANALYZER_NONNULL = YES;
				CLANG_ENABLE_MODULES = YES;
				CLANG_WARN_DIRECT_OBJC_ISA_USAGE = YES_ERROR;
				CLANG_WARN_OBJC_IMPLICIT_RETAIN_SELF = YES;
				CLANG_WARN_RANGE_LOOP_ANALYSIS = YES;
				CLANG_WARN_SUSPICIOUS_MOVE = YES;
				CODE_SIGN_STYLE = Automatic;
				CURRENT_PROJECT_VERSION = 1;
				DEAD_CODE_STRIPPING = YES;
				ENABLE_USER_SCRIPT_SANDBOXING = YES;
				GENERATE_INFOPLIST_FILE = YES;
				MACOSX_DEPLOYMENT_TARGET = 14.6;
				MARKETING_VERSION = 1.0;
				PRODUCT_BUNDLE_IDENTIFIER = "$(PRODUCT_BUNDLE_IDENTIFIER).uitests";
				PRODUCT_NAME = "$(TARGET_NAME)";
				SDKROOT = macosx;
				SWIFT_EMIT_LOC_STRINGS = NO;
				SWIFT_VERSION = 5.0;
				TEST_TARGET_NAME = Blankie;
			};
			name = Release;
		};
/* End XCBuildConfiguration section */

/* Begin XCConfigurationList section */
		F913505A2D233A43003C85BE /* Build configuration list for PBXProject "Blankie" */ = {
			isa = XCConfigurationList;
			buildConfigurations = (
				F91350842D233A44003C85BE /* Debug configuration for PBXProject "Blankie" */,
				F9E62BDE2DE8BD360004A3F8 /* Debug-CarPlay configuration for PBXProject "Blankie" */,
				F91350852D233A44003C85BE /* Release configuration for PBXProject "Blankie" */,
				F9E62BE22DE8BD410004A3F8 /* Release-CarPlay configuration for PBXProject "Blankie" */,
			);
			defaultConfigurationName = Release;
		};
		F91350862D233A44003C85BE /* Build configuration list for PBXNativeTarget "Blankie" */ = {
			isa = XCConfigurationList;
			buildConfigurations = (
				F91350872D233A44003C85BE /* Debug configuration for PBXNativeTarget "Blankie" */,
				F9E62BDF2DE8BD360004A3F8 /* Debug-CarPlay configuration for PBXNativeTarget "Blankie" */,
				F91350882D233A44003C85BE /* Release configuration for PBXNativeTarget "Blankie" */,
				F9E62BE32DE8BD410004A3F8 /* Release-CarPlay configuration for PBXNativeTarget "Blankie" */,
			);
			defaultConfigurationName = Release;
		};
		F9ED6BB02D321D3300240F13 /* Build configuration list for PBXNativeTarget "BlankieTests" */ = {
			isa = XCConfigurationList;
			buildConfigurations = (
				F9ED6BB12D321D3300240F13 /* Debug configuration for PBXNativeTarget "BlankieTests" */,
				F9E62BE02DE8BD360004A3F8 /* Debug-CarPlay configuration for PBXNativeTarget "BlankieTests" */,
				F9ED6BB22D321D3300240F13 /* Release configuration for PBXNativeTarget "BlankieTests" */,
				F9E62BE42DE8BD410004A3F8 /* Release-CarPlay configuration for PBXNativeTarget "BlankieTests" */,
			);
			defaultConfigurationName = Release;
		};
		F9ED70E62D3229AD00240F13 /* Build configuration list for PBXNativeTarget "BlankieUITests" */ = {
			isa = XCConfigurationList;
			buildConfigurations = (
				F9ED70E72D3229AD00240F13 /* Debug configuration for PBXNativeTarget "BlankieUITests" */,
				F9E62BE12DE8BD360004A3F8 /* Debug-CarPlay configuration for PBXNativeTarget "BlankieUITests" */,
				F9ED70E82D3229AD00240F13 /* Release configuration for PBXNativeTarget "BlankieUITests" */,
				F9E62BE52DE8BD410004A3F8 /* Release-CarPlay configuration for PBXNativeTarget "BlankieUITests" */,
			);
			defaultConfigurationName = Release;
		};
/* End XCConfigurationList section */
	};
	rootObject = F91350572D233A43003C85BE /* Project object */;
}<|MERGE_RESOLUTION|>--- conflicted
+++ resolved
@@ -213,12 +213,7 @@
 			developmentRegion = en;
 			hasScannedForEncodings = 0;
 			knownRegions = (
-<<<<<<< HEAD
-				en,
-				es,
-=======
 				Base,
->>>>>>> c142526f
 				de,
 				en,
 				"en-GB",
